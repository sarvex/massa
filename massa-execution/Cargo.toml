[package]
name = "massa_execution"
version = "0.1.0"
authors = ["Massa Labs <info@massa.net>"]
edition = "2021"

# See more keys and their definitions at https://doc.rust-lang.org/cargo/reference/manifest.html

[dependencies]
displaydoc = "0.2"
massa_models = {path = "../massa-models"}
massa_hash = { path = "../massa-hash" }
massa_signature = { path = "../massa-signature" }
parking_lot = { version = "0.11.2" }
serde = { version = "1.0", features = ["derive"] }
serde_json = "1.0"
thiserror = "1.0"
tokio = { version = "1.11", features = ["full"] }
tracing = "0.1"
<<<<<<< HEAD
assembly_simulator = { git = "https://github.com/massalabs/sc-runtime",tag = "v0.2.4"}
=======
assembly_simulator = { git = "https://github.com/massalabs/massa-sc-runtime", tag = "v0.2.4" }
>>>>>>> 816dc59d
anyhow = "1"
lazy_static = "1.4.0"
massa_time = { path = "../massa-time" }

[dev-dependencies]
serial_test = "0.5"
pretty_assertions = "1.0"
tempfile = "3.2"
massa_signature = {path = "../massa-signature"}<|MERGE_RESOLUTION|>--- conflicted
+++ resolved
@@ -17,11 +17,7 @@
 thiserror = "1.0"
 tokio = { version = "1.11", features = ["full"] }
 tracing = "0.1"
-<<<<<<< HEAD
-assembly_simulator = { git = "https://github.com/massalabs/sc-runtime",tag = "v0.2.4"}
-=======
 assembly_simulator = { git = "https://github.com/massalabs/massa-sc-runtime", tag = "v0.2.4" }
->>>>>>> 816dc59d
 anyhow = "1"
 lazy_static = "1.4.0"
 massa_time = { path = "../massa-time" }
