// Copyright (c) 2022 MASSA LABS <info@massa.net>

//! This file defines the final ledger associating addresses to their balances, bytecode and data.

use crate::ledger_db::{LedgerDB, LedgerSubEntry};
use massa_ledger_exports::{
    LedgerChanges, LedgerConfig, LedgerController, LedgerEntry, LedgerError,
};
use massa_models::{Address, Amount, ModelsError};
use massa_models::{AmountDeserializer, Slot};
use massa_serialization::{DeserializeError, Deserializer};
use nom::AsBytes;
<<<<<<< HEAD
use std::collections::{BTreeMap, HashMap};
use std::ops::Bound::Included;
=======
use std::collections::{BTreeSet, HashMap};
>>>>>>> aeb2d355

/// Represents a final ledger associating addresses to their balances, bytecode and data.
/// The final ledger is part of the final state which is attached to a final slot, can be bootstrapped and allows others to bootstrap.
/// The ledger size can be very high: it can exceed 1 terabyte.
/// To allow for storage on disk, the ledger uses trees and has `O(log(N))` access, insertion and deletion complexity.
#[derive(Debug)]
pub struct FinalLedger {
    /// ledger configuration
    pub(crate) _config: LedgerConfig,
    /// ledger tree, sorted by address
    pub(crate) sorted_ledger: LedgerDB,
}

/// Macro used to shorten file error returns
macro_rules! init_file_error {
    ($st:expr, $cfg:ident) => {
        |err| {
            LedgerError::FileError(format!(
                "error $st initial ledger file {}: {}",
                $cfg.initial_sce_ledger_path
                    .to_str()
                    .unwrap_or("(non-utf8 path)"),
                err
            ))
        }
    };
}
pub(crate) use init_file_error;

impl FinalLedger {
    /// Initializes a new `FinalLedger` by reading its initial state from file.
    pub fn new(config: LedgerConfig) -> Result<Self, LedgerError> {
        // load the ledger tree from file
        let initial_ledger: HashMap<Address, LedgerEntry> =
            serde_json::from_str::<HashMap<Address, Amount>>(
                &std::fs::read_to_string(&config.initial_sce_ledger_path)
                    .map_err(init_file_error!("loading", config))?,
            )
            .map_err(init_file_error!("parsing", config))?
            .into_iter()
            .map(|(addr, amount)| {
                (
                    addr,
                    LedgerEntry {
                        parallel_balance: amount,
                        ..Default::default()
                    },
                )
            })
            .collect();

        // create and initialize the disk ledger
        let mut sorted_ledger = LedgerDB::new(config.disk_ledger_path.clone());
        sorted_ledger.set_initial_ledger(initial_ledger);

        // generate the final ledger
        Ok(FinalLedger {
            sorted_ledger,
            _config: config,
        })
    }
}

impl LedgerController for FinalLedger {
    /// Allows applying `LedgerChanges` to the final ledger
    fn apply_changes(&mut self, changes: LedgerChanges, slot: Slot) {
        self.sorted_ledger.apply_changes(changes, slot);
    }

    /// Gets the parallel balance of a ledger entry
    ///
    /// # Returns
    /// The parallel balance, or None if the ledger entry was not found
    fn get_parallel_balance(&self, addr: &Address) -> Option<Amount> {
        let amount_deserializer = AmountDeserializer::new(Included(0), Included(u64::MAX));
        self.sorted_ledger
            .get_sub_entry(addr, LedgerSubEntry::Balance)
            .map(|bytes| {
                amount_deserializer
                    .deserialize::<DeserializeError>(&bytes)
                    .expect("critical: invalid balance format")
                    .1
            })
    }

    /// Gets a copy of the bytecode of a ledger entry
    ///
    /// # Returns
    /// A copy of the found bytecode, or None if the ledger entry was not found
    fn get_bytecode(&self, addr: &Address) -> Option<Vec<u8>> {
        self.sorted_ledger
            .get_sub_entry(addr, LedgerSubEntry::Bytecode)
    }

    /// Checks if a ledger entry exists
    ///
    /// # Returns
    /// true if it exists, false otherwise.
    fn entry_exists(&self, addr: &Address) -> bool {
        self.sorted_ledger
            .get_sub_entry(addr, LedgerSubEntry::Balance)
            .is_some()
    }

    /// Gets a copy of the value of a datastore entry for a given address.
    ///
    /// # Arguments
    /// * `addr`: target address
    /// * `key`: datastore key
    ///
    /// # Returns
    /// A copy of the datastore value, or `None` if the ledger entry or datastore entry was not found
    fn get_data_entry(&self, addr: &Address, key: &[u8]) -> Option<Vec<u8>> {
        self.sorted_ledger
            .get_sub_entry(addr, LedgerSubEntry::Datastore(key.to_owned()))
    }

    /// Checks for the existence of a datastore entry for a given address.
    ///
    /// # Arguments
    /// * `addr`: target address
    /// * `key`: datastore key
    ///
    /// # Returns
    /// true if the datastore entry was found, or false if the ledger entry or datastore entry was not found
    fn has_data_entry(&self, addr: &Address, key: &[u8]) -> bool {
        self.sorted_ledger
            .get_sub_entry(addr, LedgerSubEntry::Datastore(key.to_owned()))
            .is_some()
    }

    /// Get every key of the datastore for a given address.
    ///
    /// # Returns
    /// A BTreeSet of the datastore keys
    fn get_datastore_keys(&self, addr: &Address) -> BTreeSet<Vec<u8>> {
        self.sorted_ledger.get_datastore_keys(addr)
    }

    /// Get a part of the disk ledger.
    ///
    /// Solely used by the bootstrap.
    ///
    /// # Returns
    /// A tuple containing the data and the last returned key
    fn get_ledger_part(
        &self,
        last_key: &Option<Vec<u8>>,
    ) -> Result<(Vec<u8>, Option<Vec<u8>>), ModelsError> {
        self.sorted_ledger.get_ledger_part(last_key)
    }

    /// Set a part of the disk ledger.
    ///
    /// Solely used by the bootstrap.
    ///
    /// # Returns
    /// The last key inserted
    fn set_ledger_part(&self, data: Vec<u8>) -> Result<Option<Vec<u8>>, ModelsError> {
        self.sorted_ledger.set_ledger_part(data.as_bytes())
    }

    /// Get every address and their corresponding balance.
    ///
    /// IMPORTANT: This should only be used for debug and test purposes.
    ///
    /// # Returns
    /// A BTreeMap with the address as key and the balance as value
    #[cfg(feature = "testing")]
    fn get_every_address(&self) -> std::collections::BTreeMap<Address, Amount> {
        self.sorted_ledger.get_every_address()
    }

    /// Get the entire datastore for a given address.
    ///
    /// IMPORTANT: This should only be used for debug purposes.
    ///
    /// # Returns
    /// A BTreeMap with the entry hash as key and the data bytes as value
    #[cfg(feature = "testing")]
    fn get_entire_datastore(&self, addr: &Address) -> std::collections::BTreeMap<Vec<u8>, Vec<u8>> {
        self.sorted_ledger.get_entire_datastore(addr)
    }
}<|MERGE_RESOLUTION|>--- conflicted
+++ resolved
@@ -10,12 +10,8 @@
 use massa_models::{AmountDeserializer, Slot};
 use massa_serialization::{DeserializeError, Deserializer};
 use nom::AsBytes;
-<<<<<<< HEAD
 use std::collections::{BTreeMap, HashMap};
 use std::ops::Bound::Included;
-=======
-use std::collections::{BTreeSet, HashMap};
->>>>>>> aeb2d355
 
 /// Represents a final ledger associating addresses to their balances, bytecode and data.
 /// The final ledger is part of the final state which is attached to a final slot, can be bootstrapped and allows others to bootstrap.
