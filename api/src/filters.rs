// Copyright (c) 2021 MASSA LABS <info@massa.net>.

use super::config::ApiConfig;
use crate::ApiError;
use communication::network::Peer;
use communication::network::Peers;
use communication::NodeId;
use communication::{network::NetworkConfig, protocol::ProtocolConfig};
use consensus::ExportBlockStatus;
use consensus::Status;
use consensus::{
    get_block_slot_timestamp, get_latest_block_slot_at_timestamp, AddressState, BlockGraphExport,
    ConsensusConfig, ConsensusError, DiscardReason,
};
use consensus::{time_range_to_slot_range, ConsensusStats};
use crypto::signature::{PrivateKey, PublicKey, Signature};
use logging::massa_trace;
use models::Address;
use models::Operation;
use models::OperationId;
use models::OperationSearchResult;
use models::SerializationContext;
use models::StakersCycleProductionStats;
use models::{Amount, BlockHeader, BlockId, Slot, Version};
use pool::PoolConfig;
use serde::{Deserialize, Serialize};
use serde_json::json;
use std::{
    cmp::min,
    collections::{HashMap, HashSet},
    net::IpAddr,
};
use storage::StorageAccess;
use time::UTime;
use tokio::sync::{mpsc, oneshot};
use warp::{filters::BoxedFilter, Filter, Rejection, Reply};

/// Events that are transmitted outside the API
#[derive(Debug)]
pub enum ApiEvent {
    /// API received stop signal and wants to forward it
    AskStop,
    GetBlockGraphStatus(oneshot::Sender<BlockGraphExport>),
    GetBlockStatus {
        block_id: BlockId,
        response_tx: oneshot::Sender<Option<ExportBlockStatus>>,
    },
    GetPeers(oneshot::Sender<Peers>),
    GetSelectionDraw {
        start: Slot,
        end: Slot,
        response_tx: oneshot::Sender<Result<Vec<(Slot, (Address, Vec<Address>))>, ConsensusError>>,
    },
    AddOperations(HashMap<OperationId, Operation>),
    GetAddressesInfo {
        addresses: HashSet<Address>,
        response_tx: oneshot::Sender<Result<HashMap<Address, AddressState>, ConsensusError>>,
    },
    GetRecentOperations {
        address: Address,
        response_tx: oneshot::Sender<HashMap<OperationId, OperationSearchResult>>,
    },
    GetOperations {
        operation_ids: HashSet<OperationId>,
        /// if op was found: (operation, if it is in pool, map (blocks containing op and if they are final))
        response_tx: oneshot::Sender<HashMap<OperationId, OperationSearchResult>>,
    },
    GetStats(oneshot::Sender<ConsensusStats>),
    GetActiveStakers(oneshot::Sender<Option<HashMap<Address, u64>>>),
    RegisterStakingPrivateKeys(Vec<PrivateKey>),
    RemoveStakingAddresses(HashSet<Address>),
    GetStakingAddresses(oneshot::Sender<HashSet<Address>>),
    NodeSignMessage {
        message: Vec<u8>,
        response_tx: oneshot::Sender<(PublicKey, Signature)>,
    },
    GetStakersProductionStats {
        addrs: HashSet<Address>,
        response_tx: oneshot::Sender<Vec<StakersCycleProductionStats>>,
    },
    Unban(IpAddr),
    GetBlockIdsByCreator {
        address: Address,
        response_tx: oneshot::Sender<HashMap<BlockId, Status>>,
    },
}

pub enum ApiManagementCommand {}

#[derive(Debug, Deserialize, Clone, Copy)]
struct TimeInterval {
    start: Option<UTime>,
    end: Option<UTime>,
}

#[derive(Debug, Deserialize, Serialize, Clone)]
pub struct OperationIds {
    pub operation_ids: HashSet<OperationId>,
}

#[derive(Debug, Deserialize, Serialize, Clone)]
pub struct PrivateKeys {
    pub keys: Vec<PrivateKey>,
}

#[derive(Debug, Deserialize, Serialize, Clone)]
pub struct Addresses {
    pub addrs: HashSet<Address>,
}
/// This function sets up all the routes that can be used
/// and combines them into one filter
pub fn get_filter(
    node_version: Version,
    api_config: ApiConfig,
    consensus_config: ConsensusConfig,
    _protocol_config: ProtocolConfig,
    network_config: NetworkConfig,
    pool_config: PoolConfig,
    event_tx: mpsc::Sender<ApiEvent>,
    opt_storage_command_sender: Option<StorageAccess>,
    clock_compensation: i64,
) -> BoxedFilter<(impl Reply,)> {
    massa_trace!("api.filters.get_filter", {});
    let evt_tx = event_tx.clone();
    let storage = opt_storage_command_sender.clone();
    let block = warp::get()
        .and(warp::path("api"))
        .and(warp::path("v1"))
        .and(warp::path("block"))
        .and(warp::path::param::<BlockId>()) //block id
        .and(warp::path::end())
        .and_then(move |hash| wrap_api_call(get_block(evt_tx.clone(), hash, storage.clone())));

    let evt_tx = event_tx.clone();
    let operations = warp::get()
        .and(warp::path("api"))
        .and(warp::path("v1"))
        .and(warp::path("get_operations"))
        .and(warp::path::end())
        .and(serde_qs::warp::query(serde_qs::Config::default()))
        .and_then(move |OperationIds { operation_ids }| {
            wrap_api_call(get_operations(evt_tx.clone(), operation_ids))
        });

    let evt_tx = event_tx.clone();
    let consensus_cfg = consensus_config.clone();

    let storage = opt_storage_command_sender.clone();
    let blockinterval = warp::get()
        .and(warp::path("api"))
        .and(warp::path("v1"))
        .and(warp::path("blockinterval"))
        .and(warp::path::end())
        .and(warp::query::<TimeInterval>()) //start, end
        .and_then(move |TimeInterval { start, end }| {
            wrap_api_call(get_block_interval(
                evt_tx.clone(),
                consensus_cfg.clone(),
                start,
                end,
                storage.clone(),
            ))
        });

    let evt_tx = event_tx.clone();
    let current_parents = warp::get()
        .and(warp::path("api"))
        .and(warp::path("v1"))
        .and(warp::path("current_parents"))
        .and(warp::path::end())
        .and_then(move || wrap_api_call(get_current_parents(evt_tx.clone())));

    let evt_tx = event_tx.clone();
    let last_final = warp::get()
        .and(warp::path("api"))
        .and(warp::path("v1"))
        .and(warp::path("last_final"))
        .and(warp::path::end())
        .and_then(move || wrap_api_call(get_last_final(evt_tx.clone())));

    let evt_tx = event_tx.clone();
    let consensus_cfg = consensus_config.clone();
    let storage = opt_storage_command_sender.clone();
    let graph_interval = warp::get()
        .and(warp::path("api"))
        .and(warp::path("v1"))
        .and(warp::path("graph_interval"))
        .and(warp::path::end())
        .and(warp::query::<TimeInterval>()) //start, end //end
        .and_then(move |TimeInterval { start, end }| {
            wrap_api_call(get_graph_interval(
                evt_tx.clone(),
                consensus_cfg.clone(),
                start,
                end,
                storage.clone(),
            ))
        });

    let evt_tx = event_tx.clone();
    let storage = opt_storage_command_sender;
    let block_ids_by_creator = warp::get()
        .and(warp::path("api"))
        .and(warp::path("v1"))
        .and(warp::path("block_ids_by_creator"))
        .and(warp::path::param::<Address>())
        .and(warp::path::end())
        .and_then(move |addr| {
            wrap_api_call(get_block_ids_by_creator(
                evt_tx.clone(),
                addr,
                storage.clone(),
            ))
        });

    let evt_tx = event_tx.clone();
    let cliques = warp::get()
        .and(warp::path("api"))
        .and(warp::path("v1"))
        .and(warp::path("cliques"))
        .and(warp::path::end())
        .and_then(move || wrap_api_call(get_cliques(evt_tx.clone())));

    let evt_tx = event_tx.clone();
    let peers = warp::get()
        .and(warp::path("api"))
        .and(warp::path("v1"))
        .and(warp::path("peers"))
        .and(warp::path::end())
        .and_then(move || wrap_api_call(get_peers(evt_tx.clone())));

    let network_cfg = network_config.clone();
    let our_ip = warp::get()
        .and(warp::path("api"))
        .and(warp::path("v1"))
        .and(warp::path("our_ip"))
        .and_then(move || wrap_api_call(get_our_ip(network_cfg.clone())));

    let evt_tx = event_tx.clone();
    let network_cfg = network_config.clone();
    let network_info = warp::get()
        .and(warp::path("api"))
        .and(warp::path("v1"))
        .and(warp::path("network_info"))
        .and(warp::path::end())
        .and_then(move || wrap_api_call(get_network_info(network_cfg.clone(), evt_tx.clone())));

    let node_config = warp::get()
        .and(warp::path("api"))
        .and(warp::path("v1"))
        .and(warp::path("node_config"))
        .and(warp::path::end())
        .and_then(|| wrap_api_call(get_node_config()));

    let version = warp::get()
        .and(warp::path("api"))
        .and(warp::path("v1"))
        .and(warp::path("version"))
        .and(warp::path::end())
        .and_then(move || wrap_api_call(get_version(node_version)));

    let pool_cfg = pool_config;
    let pool_config = warp::get()
        .and(warp::path("api"))
        .and(warp::path("v1"))
        .and(warp::path("pool_config"))
        .and(warp::path::end())
        .and_then(move || wrap_api_call(get_pool_config(pool_cfg.clone())));

    let consensus_cfg = consensus_config.clone();
    let get_consensus_cfg = warp::get()
        .and(warp::path("api"))
        .and(warp::path("v1"))
        .and(warp::path("consensus_config"))
        .and(warp::path::end())
        .and_then(move || wrap_api_call(get_consensus_config(consensus_cfg.clone())));

    let evt_tx = event_tx.clone();
    let network_cfg = network_config;
    let consensus_cfg = consensus_config.clone();
    let state = warp::get()
        .and(warp::path("api"))
        .and(warp::path("v1"))
        .and(warp::path("state"))
        .and(warp::path::end())
        .and_then(move || {
            wrap_api_call(get_state(
                evt_tx.clone(),
                consensus_cfg.clone(),
                network_cfg.clone(),
                clock_compensation,
            ))
        });

    let evt_tx = event_tx.clone();
    let api_cfg = api_config.clone();
    let last_stale = warp::get()
        .and(warp::path("api"))
        .and(warp::path("v1"))
        .and(warp::path("last_stale"))
        .and(warp::path::end())
        .and_then(move || wrap_api_call(get_last_stale(evt_tx.clone(), api_cfg.clone())));

    let evt_tx = event_tx.clone();
    let api_cfg = api_config.clone();
    let last_invalid = warp::get()
        .and(warp::path("api"))
        .and(warp::path("v1"))
        .and(warp::path("last_invalid"))
        .and(warp::path::end())
        .and_then(move || wrap_api_call(get_last_invalid(evt_tx.clone(), api_cfg.clone())));

    let evt_tx = event_tx.clone();
    let api_cfg = api_config.clone();
    let consensus_cfg = consensus_config.clone();
    let staker_info = warp::get()
        .and(warp::path("api"))
        .and(warp::path("v1"))
        .and(warp::path("staker_info"))
        .and(warp::path::param::<Address>())
        .and(warp::path::end())
        .and_then(move |creator| {
            wrap_api_call(get_staker_info(
                evt_tx.clone(),
                api_cfg.clone(),
                consensus_cfg.clone(),
                creator,
                clock_compensation,
            ))
        });

    let evt_tx = event_tx.clone();
    let staker_stats = warp::get()
        .and(warp::path("api"))
        .and(warp::path("v1"))
        .and(warp::path("staker_stats"))
        .and(warp::path::end())
        .and(serde_qs::warp::query(serde_qs::Config::default()))
        .and_then(move |Addresses { addrs }| {
            wrap_api_call(get_stakers_stats(evt_tx.clone(), addrs))
        });

    let evt_tx = event_tx.clone();
    let api_cfg = api_config;
    let consensus_cfg = consensus_config;
    let next_draws = warp::get()
        .and(warp::path("api"))
        .and(warp::path("v1"))
        .and(warp::path("next_draws"))
        .and(warp::path::end())
        .and(serde_qs::warp::query(serde_qs::Config::default()))
        .and_then(move |Addresses { addrs }| {
            wrap_api_call(get_next_draws(
                evt_tx.clone(),
                api_cfg.clone(),
                consensus_cfg.clone(),
                addrs,
                clock_compensation,
            ))
        });

    let evt_tx = event_tx.clone();
    let operations_involving_address = warp::get()
        .and(warp::path("api"))
        .and(warp::path("v1"))
        .and(warp::path("operations_involving_address"))
        .and(warp::path::param::<Address>())
        .and(warp::path::end())
        .and_then(move |address| {
            wrap_api_call(get_operations_involving_address(evt_tx.clone(), address))
        });

    let evt_tx = event_tx.clone();
    let addresses_info = warp::get()
        .and(warp::path("api"))
        .and(warp::path("v1"))
        .and(warp::path("addresses_info"))
        .and(warp::path::end())
        .and(serde_qs::warp::query(serde_qs::Config::default()))
        .and_then(move |Addresses { addrs }| {
            wrap_api_call(get_addresses_info(addrs, evt_tx.clone()))
        });

    let evt_tx = event_tx.clone();
    let stop_node = warp::post()
        .and(warp::path("api"))
        .and(warp::path("v1"))
        .and(warp::path("stop_node"))
        .and(warp::path::end())
        .and_then(move || wrap_api_call(stop_node(evt_tx.clone())));

    let evt_tx = event_tx.clone();
    let unban = warp::post()
        .and(warp::path("api"))
        .and(warp::path("v1"))
        .and(warp::path("unban"))
        .and(warp::path::param::<IpAddr>())
        .and(warp::path::end())
        .and_then(move |ip| wrap_api_call(unban(evt_tx.clone(), ip)));

    let evt_tx = event_tx.clone();
    let register_staking_private_keys = warp::post()
        .and(warp::path("api"))
        .and(warp::path("v1"))
        .and(warp::path("register_staking_keys"))
        .and(warp::path::end())
        .and(serde_qs::warp::query(serde_qs::Config::default()))
        .and_then(move |PrivateKeys { keys }| {
            wrap_api_call(register_staking_private_keys(evt_tx.clone(), keys))
        });

    let evt_tx = event_tx.clone();
    let remove_staking_addresses = warp::delete()
        .and(warp::path("api"))
        .and(warp::path("v1"))
        .and(warp::path("remove_staking_addresses"))
        .and(warp::path::end())
        .and(serde_qs::warp::query(serde_qs::Config::default()))
        .and_then(move |Addresses { addrs }| {
            wrap_api_call(remove_staking_addresses(evt_tx.clone(), addrs))
        });

    let evt_tx = event_tx.clone();
    let send_operations = warp::post()
        .and(warp::path("api"))
        .and(warp::path("v1"))
        .and(warp::path("send_operations"))
        .and(warp::path::end())
        .and(warp::body::json())
        .and_then(move |operations| wrap_api_call(send_operations(operations, evt_tx.clone())));

    let evt_tx = event_tx.clone();
    let get_stats = warp::get()
        .and(warp::path("api"))
        .and(warp::path("v1"))
        .and(warp::path("get_stats"))
        .and(warp::path::end())
        .and_then(move || wrap_api_call(get_stats(evt_tx.clone())));

    let evt_tx = event_tx.clone();
    let get_active_stakers = warp::get()
        .and(warp::path("api"))
        .and(warp::path("v1"))
        .and(warp::path("active_stakers"))
        .and(warp::path::end())
        .and_then(move || wrap_api_call(get_active_stakers(evt_tx.clone())));

    let evt_tx = event_tx.clone();
    let staking_addresses = warp::get()
        .and(warp::path("api"))
        .and(warp::path("v1"))
        .and(warp::path("staking_addresses"))
        .and(warp::path::end())
        .and_then(move || wrap_api_call(get_staking_addresses(evt_tx.clone())));

    let evt_tx = event_tx;
    let node_sign_message = warp::post()
        .and(warp::path("api"))
        .and(warp::path("v1"))
        .and(warp::path("node_sign_message"))
        .and(warp::path::end())
        .and(warp::body::bytes())
        .and_then(move |msg: warp::hyper::body::Bytes| {
            wrap_api_call(node_sign_msg(msg.to_vec(), evt_tx.clone()))
        });

    block
        .or(blockinterval)
        .or(current_parents)
        .or(last_final)
        .or(graph_interval)
        .or(cliques)
        .or(peers)
        .or(unban)
        .or(our_ip)
        .or(network_info)
        .or(state)
        .or(last_stale)
        .or(last_invalid)
        .or(staker_info)
        .or(staker_stats)
        .or(addresses_info)
        .or(stop_node)
        .or(send_operations)
        .or(node_config)
        .or(pool_config)
        .or(get_consensus_cfg)
        .or(operations_involving_address)
        .or(operations)
        .or(next_draws)
        .or(get_stats)
        .or(get_active_stakers)
        .or(staking_addresses)
        .or(register_staking_private_keys)
        .or(remove_staking_addresses)
        .or(node_sign_message)
        .or(block_ids_by_creator)
        .or(version)
        .boxed()
}

async fn wrap_api_call<F, T>(fut: F) -> Result<impl Reply, Rejection>
where
    F: std::future::Future<Output = Result<T, ApiError>>,
    T: Serialize,
{
    Ok(match fut.await {
        Ok(output) => {
            warp::reply::with_status(warp::reply::json(&output), warp::http::StatusCode::OK)
                .into_response()
        }
        Err(ApiError::NotFound) => warp::reply::with_status(
            warp::reply::json(&json!({
                "code": warp::http::StatusCode::NOT_FOUND.as_u16(),
                "message": "not found"
            })),
            warp::http::StatusCode::NOT_FOUND,
        )
        .into_response(),
        Err(e) => warp::reply::with_status(
            warp::reply::json(&json!({
                "code": warp::http::StatusCode::INTERNAL_SERVER_ERROR.as_u16(),
                "message": e.to_string()
            })),
            warp::http::StatusCode::INTERNAL_SERVER_ERROR,
        )
        .into_response(),
    })
}

async fn get_pool_config(config: PoolConfig) -> Result<PoolConfig, ApiError> {
    massa_trace!("api.filters.get_pool_config", {});
    Ok(config)
}

/// Returns our ip address
///
/// Note: as our ip address is in the config,
/// this function is more about getting every bit of
/// information we want exactly in the same way
async fn get_node_config() -> Result<SerializationContext, ApiError> {
    massa_trace!("api.filters.get_node_config", {});
    let context = models::with_serialization_context(|context| context.clone());
    Ok(context)
}

async fn get_version(version: Version) -> Result<Version, ApiError> {
    massa_trace!("api.filters.get_version", {});
    Ok(version)
}
#[derive(Debug, Deserialize, Serialize, Clone)]
pub struct DataConsensusConfig {
    pub t0: UTime,
    pub thread_count: u8,
    pub genesis_timestamp: UTime,
    pub delta_f0: u64,
    pub max_block_size: u32,
    pub operation_validity_periods: u64,
    pub periods_per_cycle: u64,
    pub roll_price: Amount,
}
async fn get_consensus_config(
    consensus_cfg: ConsensusConfig,
) -> Result<DataConsensusConfig, ApiError> {
    massa_trace!("api.filters.get_consensus_config", {});
    Ok(DataConsensusConfig {
        t0: consensus_cfg.t0,
        thread_count: consensus_cfg.thread_count,
        genesis_timestamp: consensus_cfg.genesis_timestamp,
        delta_f0: consensus_cfg.delta_f0,
        max_block_size: consensus_cfg.max_block_size,
        operation_validity_periods: consensus_cfg.operation_validity_periods,
        periods_per_cycle: consensus_cfg.periods_per_cycle,
        roll_price: consensus_cfg.roll_price,
    })
}

/// This function sends AskStop outside the Api and
/// return the result as a warp reply.
///
/// # Argument
<<<<<<< HEAD
/// * event_tx : Sender used to send the event out
async fn stop_node(evt_tx: mpsc::Sender<ApiEvent>) -> Result<(), ApiError> {
    massa_trace!("api.filters.stop_node", {});
    Ok(evt_tx
        .send(ApiEvent::AskStop)
        .await
        .map_err(|e| ApiError::SendChannelError(format!("{:?}", e)))?)
=======
/// * `event_tx`: Sender used to send the event out
async fn stop_node(evt_tx: mpsc::Sender<ApiEvent>) -> Result<impl Reply, Rejection> {
    massa_trace!("api.filters.stop_node", {});
    match evt_tx.send(ApiEvent::AskStop).await {
        Ok(_) => Ok(warp::reply().into_response()),
        Err(err) => Ok(warp::reply::with_status(
            warp::reply::json(&json!({
                "message": format!("error stopping node: {:?}", err)
            })),
            warp::http::StatusCode::INTERNAL_SERVER_ERROR,
        )
        .into_response()),
    }
>>>>>>> 5718ec26
}

async fn unban(evt_tx: mpsc::Sender<ApiEvent>, ip: IpAddr) -> Result<(), ApiError> {
    massa_trace!("api.filters.unban", {});
<<<<<<< HEAD
    Ok(evt_tx
        .send(ApiEvent::Unban(ip))
        .await
        .map_err(|e| ApiError::SendChannelError(format!("{:?}", e)))?)
=======
    match evt_tx.send(ApiEvent::Unban(ip)).await {
        Ok(_) => Ok(warp::reply().into_response()),
        Err(err) => Ok(warp::reply::with_status(
            warp::reply::json(&json!({ "message": format!("error unbanning: {:?}", err) })),
            warp::http::StatusCode::INTERNAL_SERVER_ERROR,
        )
        .into_response()),
    }
>>>>>>> 5718ec26
}

async fn register_staking_private_keys(
    evt_tx: mpsc::Sender<ApiEvent>,
    keys: Vec<PrivateKey>,
) -> Result<(), ApiError> {
    massa_trace!("api.filters.register_staking_private_keys", {});

    Ok(evt_tx
        .send(ApiEvent::RegisterStakingPrivateKeys(keys))
        .await
<<<<<<< HEAD
        .map_err(|e| ApiError::SendChannelError(format!("{:?}", e)))?)
=======
    {
        Ok(_) => Ok(warp::reply().into_response()),
        Err(err) => Ok(warp::reply::with_status(
            warp::reply::json(&json!({
                "message": format!("error registering _staking_private_keys: {:?}", err)
            })),
            warp::http::StatusCode::INTERNAL_SERVER_ERROR,
        )
        .into_response()),
    }
>>>>>>> 5718ec26
}

async fn remove_staking_addresses(
    evt_tx: mpsc::Sender<ApiEvent>,
    addrs: HashSet<Address>,
) -> Result<(), ApiError> {
    massa_trace!("api.filters.remove_staking_addresses", {});
<<<<<<< HEAD
    Ok(evt_tx
        .send(ApiEvent::RemoveStakingAddresses(addrs))
        .await
        .map_err(|e| ApiError::SendChannelError(format!("{:?}", e)))?)
=======
    match evt_tx.send(ApiEvent::RemoveStakingAddresses(addrs)).await {
        Ok(_) => Ok(warp::reply().into_response()),
        Err(err) => Ok(warp::reply::with_status(
            warp::reply::json(&json!({
                "message": format!("error removing _staking_addresses: {:?}", err)
            })),
            warp::http::StatusCode::INTERNAL_SERVER_ERROR,
        )
        .into_response()),
    }
>>>>>>> 5718ec26
}

/// This function sends the new transaction outside the Api and
/// return the result as a warp reply.
///
/// The transaction is verified before been propagated.
/// # Argument
/// * `event_tx`: Sender used to send the event out
async fn send_operations(
    operations: Vec<Operation>,
    evt_tx: mpsc::Sender<ApiEvent>,
) -> Result<Vec<OperationId>, ApiError> {
    massa_trace!("api.filters.send_operations ", { "operations": operations });
    let to_send = operations
        .into_iter()
        .map(|op| Ok((op.verify_integrity()?, op)))
<<<<<<< HEAD
        .collect::<Result<HashMap<OperationId, Operation>, ApiError>>()?;
=======
        .collect();
    let to_send = match to_send {
        Err(err) => {
            return Ok(warp::reply::with_status(
                warp::reply::json(&json!({
                    "message": format!("error during operation verification: {:?}", err)
                })),
                warp::http::StatusCode::INTERNAL_SERVER_ERROR,
            )
            .into_response())
        }
        Ok(to_send) => to_send,
    };
>>>>>>> 5718ec26

    let opid_list = to_send
        .iter()
        .map(|(opid, _)| *opid)
        .collect::<Vec<OperationId>>();

<<<<<<< HEAD
    evt_tx
        .send(ApiEvent::AddOperations(to_send))
        .await
        .map_err(|e| ApiError::SendChannelError(format!("{:?}", e)))?;
    Ok(opid_list)
=======
    match evt_tx.send(ApiEvent::AddOperations(to_send)).await {
        Ok(_) => Ok(warp::reply::json(&opid_list).into_response()),
        Err(err) => Ok(warp::reply::with_status(
            warp::reply::json(&json!({
                "message": format!("error during sending operation: {:?}", err)
            })),
            warp::http::StatusCode::INTERNAL_SERVER_ERROR,
        )
        .into_response()),
    }
>>>>>>> 5718ec26
}

/// Returns block with given hash as a reply
async fn get_block(
    event_tx: mpsc::Sender<ApiEvent>,
    block_id: BlockId,
    opt_storage_command_sender: Option<StorageAccess>,
) -> Result<Option<ExportBlockStatus>, ApiError> {
    massa_trace!("api.filters.get_block", { "block_id": block_id });
<<<<<<< HEAD
    if let Some(block) = retrieve_block(block_id, &event_tx).await? {
        Ok(Some(block))
    } else {
        if let Some(cmd_tx) = opt_storage_command_sender {
            match cmd_tx.get_block(block_id).await {
                Ok(Some(block)) => Ok(Some(ExportBlockStatus::Stored(block))),
                Ok(None) => Err(ApiError::NotFound),
                Err(e) => Err(e.into()),
=======
    match retrieve_block(block_id, &event_tx).await {
        Err(err) => Ok(warp::reply::with_status(
            warp::reply::json(&json!({
                "message": format!("error retrieving active blocks: {:?}", err)
            })),
            warp::http::StatusCode::INTERNAL_SERVER_ERROR,
        )
        .into_response()),
        Ok(None) => {
            if let Some(cmd_tx) = opt_storage_command_sender {
                match cmd_tx.get_block(block_id).await {
                    Ok(Some(block)) => Ok(warp::reply::json(&block).into_response()),
                    Ok(None) => Ok(warp::reply::with_status(
                        warp::reply::json(&json!({
                            "message": format!("active block not found: {:?}", block_id)
                        })),
                        warp::http::StatusCode::NOT_FOUND,
                    )
                    .into_response()),
                    Err(e) => Ok(warp::reply::with_status(
                        warp::reply::json(&json!({
                            "message": format!("error retrieving active blocks: {:?}", e)
                        })),
                        warp::http::StatusCode::INTERNAL_SERVER_ERROR,
                    )
                    .into_response()),
                }
            } else {
                Ok(warp::reply::with_status(
                    warp::reply::json(&json!({
                        "message": format!("active block not found: {:?}", block_id)
                    })),
                    warp::http::StatusCode::NOT_FOUND,
                )
                .into_response())
>>>>>>> 5718ec26
            }
        } else {
            Err(ApiError::NotFound)
        }
    }
}

async fn get_block_ids_by_creator(
    event_tx: mpsc::Sender<ApiEvent>,
    address: Address,
    opt_storage_command_sender: Option<StorageAccess>,
) -> Result<HashMap<BlockId, Status>, ApiError> {
    massa_trace!("api.filters.get_block_ids_by_creator", {
        "address": address
    });
<<<<<<< HEAD
    let mut res = retrieve_block_ids_by_creator_from_consensus(address, &event_tx).await?;

    if let Some(cmd_tx) = opt_storage_command_sender {
        res.extend(retrieve_block_ids_by_creator_from_storage(address, &cmd_tx).await?)
    }

    Ok(res)
=======
    let res = match retrieve_block_ids_by_creator_from_consensus(address, &event_tx).await {
        Err(err) => {
            return Ok(warp::reply::with_status(
                warp::reply::json(&json!({
                    "message": format!("error retrieving active blocks: {:?}", err)
                })),
                warp::http::StatusCode::INTERNAL_SERVER_ERROR,
            )
            .into_response())
        }
        Ok(mut res) => {
            if let Some(cmd_tx) = opt_storage_command_sender {
                match retrieve_block_ids_by_creator_from_storage(address, &cmd_tx).await {
                    Ok(res2) => res.extend(res2),
                    Err(e) => {
                        return Ok(warp::reply::with_status(
                            warp::reply::json(&json!({
                                "message": format!("error retrieving active blocks: {:?}", e)
                            })),
                            warp::http::StatusCode::INTERNAL_SERVER_ERROR,
                        )
                        .into_response())
                    }
                }
            }
            res
        }
    };
    Ok(warp::reply::json(&res).into_response())
>>>>>>> 5718ec26
}

async fn get_operations(
    event_tx: mpsc::Sender<ApiEvent>,
    operation_ids: HashSet<OperationId>,
) -> Result<Vec<(OperationId, OperationSearchResult)>, ApiError> {
    massa_trace!("api.filters.get_operations", {
        "operation_ids": operation_ids
    });
<<<<<<< HEAD
    retrieve_operations(operation_ids, &event_tx)
        .await
        .map(|map| map.into_iter().collect())
=======
    match retrieve_operations(operation_ids, &event_tx).await {
        Err(err) => Ok(warp::reply::with_status(
            warp::reply::json(&json!({
                "message": format!("error retrieving operation: {:?}", err)
            })),
            warp::http::StatusCode::INTERNAL_SERVER_ERROR,
        )
        .into_response()),
        Ok(ops) => Ok(warp::reply::json(&json!(ops
            .into_iter()
            .collect::<Vec<(OperationId, OperationSearchResult)>>()))
        .into_response()),
    }
>>>>>>> 5718ec26
}

async fn do_node_sign_msg(
    message: Vec<u8>,
    event_tx: &mpsc::Sender<ApiEvent>,
) -> Result<(PublicKey, Signature), ApiError> {
    let (response_tx, response_rx) = oneshot::channel();
    event_tx
        .send(ApiEvent::NodeSignMessage {
            message,
            response_tx,
        })
        .await
        .map_err(|e| {
            ApiError::SendChannelError(format!(
                "Could not send api event node sign message: {0}",
                e
            ))
        })?;
    response_rx.await.map_err(|e| {
        ApiError::ReceiveChannelError(format!("Could not retrieve node message signature: {0}", e))
    })
}

#[derive(Debug, Serialize, Deserialize)]
pub struct PubkeySig {
    pub public_key: PublicKey,
    pub signature: Signature,
}
pub async fn node_sign_msg(
    msg: Vec<u8>,
    event_tx: mpsc::Sender<ApiEvent>,
) -> Result<PubkeySig, ApiError> {
    massa_trace!("api.filters.node_sign_msg", { "msg": msg });
    let (public_key, signature) = do_node_sign_msg(msg, &event_tx).await?;

    Ok(PubkeySig {
        public_key,
        signature,
    })
}

/// Returns our ip address
///
/// Note: as our ip address is in the config,
/// this function is more about getting every bit of
/// information we want exactly in the same way
async fn get_our_ip(network_cfg: NetworkConfig) -> Result<Option<IpAddr>, ApiError> {
    massa_trace!("api.filters.get_our_ip", {});
    Ok(network_cfg.routable_ip)
}

async fn retrieve_graph_export(
    event_tx: &mpsc::Sender<ApiEvent>,
) -> Result<BlockGraphExport, ApiError> {
    massa_trace!("api.filters.retrieve_graph_export", {});
    let (response_tx, response_rx) = oneshot::channel();
    event_tx
        .send(ApiEvent::GetBlockGraphStatus(response_tx))
        .await
        .map_err(|e| {
            ApiError::SendChannelError(format!("could not send api event get block graph: {0}", e))
        })?;
    response_rx.await.map_err(|e| {
        ApiError::ReceiveChannelError(format!("could not retrieve block graph: {0}", e))
    })
}

async fn retrieve_block(
    block_id: BlockId,
    event_tx: &mpsc::Sender<ApiEvent>,
) -> Result<Option<ExportBlockStatus>, ApiError> {
    massa_trace!("api.filters.retrieve_block", { "block_id": block_id });
    let (response_tx, response_rx) = oneshot::channel();
    event_tx
        .send(ApiEvent::GetBlockStatus {
            block_id,
            response_tx,
        })
        .await
        .map_err(|e| {
            ApiError::SendChannelError(format!("Could not send api event get block: {0}", e))
        })?;
    response_rx
        .await
        .map_err(|e| ApiError::ReceiveChannelError(format!("Could not retrieve block: {0}", e)))
}

async fn retrieve_block_ids_by_creator_from_consensus(
    address: Address,
    event_tx: &mpsc::Sender<ApiEvent>,
) -> Result<HashMap<BlockId, Status>, ApiError> {
    massa_trace!("api.filters.retrieve_block_ids_by_creator", {
        "address": address
    });
    let (response_tx, response_rx) = oneshot::channel();
    event_tx
        .send(ApiEvent::GetBlockIdsByCreator {
            address,
            response_tx,
        })
        .await
        .map_err(|e| {
            ApiError::SendChannelError(format!(
                "Could not send api event GetBlockIdsByCreator : {0}",
                e
            ))
        })?;
    response_rx.await.map_err(|e| {
        ApiError::ReceiveChannelError(format!("Could not retrieve GetBlockIdsByCreator: {0}", e))
    })
}

async fn retrieve_block_ids_by_creator_from_storage(
    address: Address,
    storage_access: &StorageAccess,
) -> Result<HashMap<BlockId, Status>, ApiError> {
    Ok(storage_access
        .get_block_ids_by_creator(&address)
        .await?
        .into_iter()
        .map(|id| (id, Status::Final))
        .collect())
}

async fn retrieve_operations(
    operation_ids: HashSet<OperationId>,
    event_tx: &mpsc::Sender<ApiEvent>,
) -> Result<HashMap<OperationId, OperationSearchResult>, ApiError> {
    massa_trace!("api.filters.retrieve_operations", {
        "operation_ids": operation_ids
    });
    let (response_tx, response_rx) = oneshot::channel();
    event_tx
        .send(ApiEvent::GetOperations {
            operation_ids,
            response_tx,
        })
        .await
        .map_err(|e| {
            ApiError::SendChannelError(format!("Could not send api event get operation: {0}", e))
        })?;
    response_rx
        .await
        .map_err(|e| ApiError::ReceiveChannelError(format!("Could not retrieve operation: {0}", e)))
}

async fn retrieve_peers(event_tx: &mpsc::Sender<ApiEvent>) -> Result<Peers, ApiError> {
    massa_trace!("api.filters.retrieve_peers", {});
    let (response_tx, response_rx) = oneshot::channel();
    event_tx
        .send(ApiEvent::GetPeers(response_tx))
        .await
        .map_err(|e| {
            ApiError::SendChannelError(format!("Could not send api event get peers: {0}", e))
        })?;
    response_rx.await.map_err(|e| {
        ApiError::ReceiveChannelError(format!("Could not retrieve block peers: {0}", e))
    })
}

async fn retrieve_selection_draw(
    start: Slot,
    end: Slot,
    event_tx: &mpsc::Sender<ApiEvent>,
) -> Result<Vec<(Slot, (Address, Vec<Address>))>, ApiError> {
    massa_trace!("api.filters.retrieve_selection_draw", {});
    let (response_tx, response_rx) = oneshot::channel();
    event_tx
        .send(ApiEvent::GetSelectionDraw {
            start,
            end,
            response_tx,
        })
        .await
        .map_err(|e| {
            ApiError::SendChannelError(format!(
                "Could not send api event get selection draw: {0}",
                e
            ))
        })?;
    response_rx
        .await
        .map_err(|e| {
            ApiError::ReceiveChannelError(format!("Could not retrieve selection draws: {0}", e))
        })?
        .map_err(|e| {
            ApiError::ReceiveChannelError(format!("Could not retrieve selection draws: {0}", e))
        })
}

/// Returns best parents wrapped in a reply.
/// The Slot represents the parent's slot.
async fn get_current_parents(
    event_tx: mpsc::Sender<ApiEvent>,
) -> Result<Vec<(BlockId, Slot)>, ApiError> {
    massa_trace!("api.filters.get_current_parents", {});
<<<<<<< HEAD
    let graph = retrieve_graph_export(&event_tx).await?;
=======
    let graph = match retrieve_graph_export(&event_tx).await {
        Err(err) => {
            return Ok(warp::reply::with_status(
                warp::reply::json(&json!({
                    "message": format!("error retrieving graph: {:?}", err)
                })),
                warp::http::StatusCode::INTERNAL_SERVER_ERROR,
            )
            .into_response())
        }
        Ok(graph) => graph,
    };
>>>>>>> 5718ec26

    let parents = graph.best_parents;
    let mut best = Vec::new();
    for (hash, _) in parents {
        match graph.active_blocks.get_key_value(&hash) {
            Some((_, block)) => best.push((hash, block.block.content.slot)),
            None => {
                return Err(ApiError::InconsistencyError(
                    "inconsistency error between best_parents and active_blocks".to_string(),
                ))
            }
        }
    }

    Ok(best)
}

/// Returns last final blocks wrapped in a reply.
async fn get_last_final(
    event_tx: mpsc::Sender<ApiEvent>,
) -> Result<Vec<(BlockId, Slot)>, ApiError> {
    massa_trace!("api.filters.get_last_final", {});
    let graph = retrieve_graph_export(&event_tx).await?;

    let finals = graph
        .latest_final_blocks_periods
        .iter()
        .enumerate()
        .map(|(i, (hash, period))| (*hash, Slot::new(*period, i as u8)))
        .collect();
    Ok(finals)
}

async fn get_block_from_graph(
    event_tx: mpsc::Sender<ApiEvent>,
    consensus_cfg: &ConsensusConfig,
    start_opt: Option<UTime>,
    end_opt: Option<UTime>,
) -> Result<Vec<(BlockId, Slot)>, ApiError> {
    massa_trace!("api.filters.get_block_from_graph", {});
<<<<<<< HEAD
    let graph = retrieve_graph_export(&event_tx).await?;

    let start = start_opt.unwrap_or_else(|| UTime::from(0));
    let end = end_opt.unwrap_or_else(|| UTime::from(u64::MAX));

    graph
        .active_blocks
        .into_iter()
        .filter_map(|(hash, exported_block)| {
            get_block_slot_timestamp(
                consensus_cfg.thread_count,
                consensus_cfg.t0,
                consensus_cfg.genesis_timestamp,
                exported_block.block.content.slot,
            )
            .map_err(|e| ApiError::from(e))
            .map(|time| {
                if start <= time && time < end {
                    Some((hash, exported_block.block.content.slot))
                } else {
                    None
                }
            })
            .transpose()
=======
    retrieve_graph_export(&event_tx)
        .await
        .map_err(|err| (format!("error retrieving graph: {:?}", err)))
        .and_then(|graph| {
            let start = start_opt.unwrap_or_else(|| UTime::from(0));
            let end = end_opt.unwrap_or_else(|| UTime::from(u64::MAX));

            graph
                .active_blocks
                .into_iter()
                .filter_map(|(hash, exported_block)| {
                    get_block_slot_timestamp(
                        consensus_cfg.thread_count,
                        consensus_cfg.t0,
                        consensus_cfg.genesis_timestamp,
                        exported_block.block.content.slot,
                    )
                    .map_err(|err| (format!("error getting time: {:?}", err)))
                    .map(|time| {
                        if start <= time && time < end {
                            Some((hash, exported_block.block.content.slot))
                        } else {
                            None
                        }
                    })
                    .transpose()
                })
                .collect::<Result<Vec<(BlockId, Slot)>, String>>()
>>>>>>> 5718ec26
        })
        .collect::<Result<Vec<(BlockId, Slot)>, ApiError>>()
}

async fn get_block_interval(
    event_tx: mpsc::Sender<ApiEvent>,
    consensus_cfg: ConsensusConfig,
    start_opt: Option<UTime>,
    end_opt: Option<UTime>,
    opt_storage_command_sender: Option<StorageAccess>,
) -> Result<Vec<(BlockId, Slot)>, ApiError> {
    massa_trace!("api.filters.get_block_interval", {});
    if start_opt
        .and_then(|s| end_opt.and_then(|e| if s >= e { Some(()) } else { None }))
        .is_some()
    {
        return Ok(vec![]);
    }

    //filter block from graph_export
    let mut res = get_block_from_graph(event_tx, &consensus_cfg, start_opt, end_opt).await?;

    if let Some(ref storage) = opt_storage_command_sender {
        let (start_slot, end_slot) = time_range_to_slot_range(
            consensus_cfg.thread_count,
            consensus_cfg.t0,
            consensus_cfg.genesis_timestamp,
            start_opt,
            end_opt,
        )?;

        storage
            .get_slot_range(start_slot, end_slot)
            .await
            .map(|blocks| {
                res.append(
                    &mut blocks
                        .into_iter()
                        .map(|(hash, block)| (hash, block.header.content.slot))
                        .collect(),
                )
            })?;
    }

    Ok(res)
}

/// Returns all block info needed to reconstruct the graph found in the time interval.
/// The result is a vec of (hash, period, thread, status, parents hash) wrapped in a reply.
///
/// Note:
/// * both start time is included and end time is excluded
/// * status is in `["active", "final", "stale"]`
async fn get_graph_interval(
    event_tx: mpsc::Sender<ApiEvent>,
    consensus_cfg: ConsensusConfig,
    start_opt: Option<UTime>,
    end_opt: Option<UTime>,
    opt_storage_command_sender: Option<StorageAccess>,
) -> Result<Vec<(BlockId, Slot, Status, Vec<BlockId>)>, ApiError> {
    massa_trace!("api.filters.get_graph_interval_process", {});
    //filter block from graph_export
<<<<<<< HEAD
    let graph = retrieve_graph_export(&event_tx).await?;
    let start = start_opt.unwrap_or_else(|| UTime::from(0));
    let end = end_opt.unwrap_or_else(|| UTime::from(u64::MAX));
    let mut res = Vec::new();
    for (hash, exported_block) in graph.active_blocks.into_iter() {
        let header = exported_block.block;
        let status = exported_block.status;
        let time = get_block_slot_timestamp(
            consensus_cfg.thread_count,
            consensus_cfg.t0,
            consensus_cfg.genesis_timestamp,
            header.content.slot,
        )?;

        if start <= time && time < end {
            res.push((hash, header.content.slot, status, header.content.parents))
        }
    }

    if let Some(storage) = opt_storage_command_sender {
        let (start_slot, end_slot) = time_range_to_slot_range(
            consensus_cfg.thread_count,
            consensus_cfg.t0,
            consensus_cfg.genesis_timestamp,
            start_opt,
            end_opt,
        )?;

        let blocks = storage.get_slot_range(start_slot, end_slot).await?;
=======
    let mut res = retrieve_graph_export(&event_tx)
        .await
        .map_err(|err| (format!("error retrieving graph: {:?}", err)))
        .and_then(|graph| {
            let start = start_opt.unwrap_or_else(|| UTime::from(0));
            let end = end_opt.unwrap_or_else(|| UTime::from(u64::MAX));

            graph
                .active_blocks
                .into_iter()
                .filter_map(|(hash, exported_block)| {
                    let header = exported_block.block;
                    let status = exported_block.status;
                    get_block_slot_timestamp(
                        consensus_cfg.thread_count,
                        consensus_cfg.t0,
                        consensus_cfg.genesis_timestamp,
                        header.content.slot,
                    )
                    .map_err(|err| (format!("error getting time: {:?}", err)))
                    .map(|time| {
                        if start <= time && time < end {
                            Some((hash, (header.content.slot, status, header.content.parents)))
                        } else {
                            None
                        }
                    })
                    .transpose()
                })
                .collect::<Result<Vec<(BlockId, (Slot, Status, Vec<BlockId>))>, String>>()
        })?;

    if let Some(storage) = opt_storage_command_sender {
        let start_slot = if let Some(start) = start_opt {
            let start_slot = get_latest_block_slot_at_timestamp(
                consensus_cfg.thread_count,
                consensus_cfg.t0,
                consensus_cfg.genesis_timestamp,
                start,
            )
            .map_err(|err| (format!("error retrieving time: {:?}", err)))?;

            let start_slot = if let Some(slot) = start_slot {
                // if there is a slot at start timestamp
                if get_block_slot_timestamp(
                    consensus_cfg.thread_count,
                    consensus_cfg.t0,
                    consensus_cfg.genesis_timestamp,
                    slot,
                )
                .map_err(|err| (format!("error retrieving time: {:?}", err)))?
                    == start
                {
                    slot
                } else {
                    slot.get_next_slot(consensus_cfg.thread_count)
                        .map_err(|err| (format!("error retrieving graph: {:?}", err)))?
                }
            } else {
                // no slot found
                Slot::new(0, 0)
            };
            Some(start_slot)
        } else {
            None
        };

        let end_slot = if let Some(end) = end_opt {
            let end_slot = get_latest_block_slot_at_timestamp(
                consensus_cfg.thread_count,
                consensus_cfg.t0,
                consensus_cfg.genesis_timestamp,
                end,
            )
            .map_err(|err| (format!("error retrieving time: {:?}", err)))?;

            let end_slot = if let Some(slot) = end_slot {
                if get_block_slot_timestamp(
                    consensus_cfg.thread_count,
                    consensus_cfg.t0,
                    consensus_cfg.genesis_timestamp,
                    slot,
                )
                .map_err(|err| (format!("error retrieving time: {:?}", err)))?
                    == end
                {
                    slot
                } else {
                    slot.get_next_slot(consensus_cfg.thread_count)
                        .map_err(|err| (format!("error retrieving time: {:?}", err)))?
                }
            } else {
                return Err("No end timestamp".to_string());
            };
            Some(end_slot)
        } else {
            None
        };
        let blocks = storage
            .get_slot_range(start_slot, end_slot)
            .await
            .map_err(|err| (format!("error retrieving time: {:?}", err)))?;
>>>>>>> 5718ec26
        for (hash, block) in blocks {
            res.push((
                hash,
                block.header.content.slot,
                Status::Final,
                block.header.content.parents.clone(),
            ));
        }
    }
    Ok(res)
}

/// Returns number of cliques and current cliques as `Vec<HashSet<(hash, (period, thread))>>`
/// The result is a tuple `(number_of_cliques, current_cliques)` wrapped in a reply.
async fn get_cliques(
    event_tx: mpsc::Sender<ApiEvent>,
) -> Result<(usize, Vec<HashSet<(BlockId, Slot)>>), ApiError> {
    massa_trace!("api.filters.get_cliques", {});
<<<<<<< HEAD
    let graph = retrieve_graph_export(&event_tx).await?;
=======
    let graph = match retrieve_graph_export(&event_tx).await {
        Err(err) => {
            return Ok(warp::reply::with_status(
                warp::reply::json(&json!({
                    "message": format!("error retrieving graph: {:?}", err)
                })),
                warp::http::StatusCode::INTERNAL_SERVER_ERROR,
            )
            .into_response())
        }
        Ok(graph) => graph,
    };
>>>>>>> 5718ec26

    let mut hashes = HashSet::new();
    for clique in graph.max_cliques.iter() {
        hashes.extend(&clique.block_ids)
    }

    let mut hashes_map = HashMap::new();
    for hash in hashes.iter() {
        if let Some((_, block)) = graph.active_blocks.get_key_value(hash) {
            hashes_map.insert(hash, block.block.content.slot);
        } else {
            return Err(ApiError::InconsistencyError(
                "inconstancy error between cliques and active_blocks".to_string(),
            ));
        }
    }

    let mut res = Vec::new();
    for clique in graph.max_cliques.iter() {
        let mut set = HashSet::new();
        for hash in clique.block_ids.iter() {
            match hashes_map.get_key_value(hash) {
                Some((k, v)) => {
                    set.insert((**k, *v));
                }
                None => {
                    return Err(ApiError::InconsistencyError(
                        "inconstancy error between cliques and active_blocks".to_string(),
                    ));
                }
            }
        }
        res.push(set)
    }

    Ok((graph.max_cliques.len(), res))
}

#[derive(Clone, Serialize)]
struct NetworkInfo {
    our_ip: Option<IpAddr>,
    peers: HashMap<IpAddr, Peer>,
    node_id: NodeId,
}

/// Returns network information:
/// * own IP address
/// * connected peers :
///      - ip address
///      - peer info (see `struct PeerInfo` in `communication::network::PeerInfoDatabase`)
async fn get_network_info(
    network_cfg: NetworkConfig,
    event_tx: mpsc::Sender<ApiEvent>,
) -> Result<NetworkInfo, ApiError> {
    massa_trace!("api.filters.get_network_info", {});
    let peers = retrieve_peers(&event_tx).await?;
    let our_ip = network_cfg.routable_ip;
    Ok(NetworkInfo {
        our_ip,
        peers: peers.peers,
        node_id: peers.our_node_id,
    })
}

/// Returns state info for a set of addresses
async fn get_addresses_info(
    addresses: HashSet<Address>,
    event_tx: mpsc::Sender<ApiEvent>,
) -> Result<HashMap<Address, AddressState>, ApiError> {
    massa_trace!("api.filters.get_addresses_info", { "addresses": addresses });
    let (response_tx, response_rx) = oneshot::channel();
    event_tx
        .send(ApiEvent::GetAddressesInfo {
            addresses,
            response_tx,
        })
        .await
<<<<<<< HEAD
        .map_err(|e| {
            ApiError::SendChannelError(format!(
                "Could not send api event get address info : {0}",
                e
            ))
        })?;
=======
    {
        return Ok(warp::reply::with_status(
            warp::reply::json(&json!({
                "message": format!("error during sending ledger data: {:?}", err)
            })),
            warp::http::StatusCode::INTERNAL_SERVER_ERROR,
        )
        .into_response());
    }
>>>>>>> 5718ec26

    let addrs_info = response_rx.await.map_err(|e| {
        ApiError::ReceiveChannelError(format!("Could not retrieve address info : {0}", e))
    })??;

    Ok(addrs_info)
}

/// Returns connected peers :
/// - ip address
<<<<<<< HEAD
/// - peer info (see PeerInfo struct in communication::network::PeerInfoDatabase)
///
async fn get_peers(event_tx: mpsc::Sender<ApiEvent>) -> Result<Peers, ApiError> {
=======
/// - peer info (see `struct PeerInfo` in `communication::network::PeerInfoDatabase`)
async fn get_peers(event_tx: mpsc::Sender<ApiEvent>) -> Result<impl warp::Reply, warp::Rejection> {
>>>>>>> 5718ec26
    massa_trace!("api.filters.get_peers", {});
    let peers = retrieve_peers(&event_tx).await?;
    Ok(peers)
}

async fn get_operations_involving_address(
    event_tx: mpsc::Sender<ApiEvent>,
    address: Address,
) -> Result<HashMap<OperationId, OperationSearchResult>, ApiError> {
    massa_trace!("api.filters.get_operations_involving_address", {
        "address": address
    });
    let (response_tx, response_rx) = oneshot::channel();
    event_tx
        .send(ApiEvent::GetRecentOperations {
            address,
            response_tx,
        })
        .await
<<<<<<< HEAD
        .map_err(|e| {
            ApiError::SendChannelError(format!(
                "could not send api event get operation involving address : {0}",
                e
            ))
        })?;
=======
    {
        return Ok(warp::reply::with_status(
            warp::reply::json(&json!({
                "message": format!("error during sending ledger data: {:?}", err)
            })),
            warp::http::StatusCode::INTERNAL_SERVER_ERROR,
        )
        .into_response());
    }
>>>>>>> 5718ec26

    let res = response_rx.await.map_err(|e| {
        ApiError::ReceiveChannelError(format!(
            "could not retrieve operation involving address: {0}",
            e
        ))
    })?;

<<<<<<< HEAD
    Ok(res)
}
=======
        Err(err) => {
            return Ok(warp::reply::with_status(
                warp::reply::json(&json!({
                    "message": format!("error get ledger data: {:?}", err)
                })),
                warp::http::StatusCode::INTERNAL_SERVER_ERROR,
            )
            .into_response())
        }
    };
>>>>>>> 5718ec26

#[derive(Clone, Serialize)]
pub struct State {
    time: UTime,
    latest_slot: Option<Slot>,
    current_cycle: u64,
    our_ip: Option<IpAddr>,
    last_final: Vec<(BlockId, Slot, UTime)>,
    nb_cliques: usize,
    nb_peers: usize,
}

/// Returns a summary of the current state:
/// * time in `UTime`
/// * latest slot (optional)
/// * last final block
/// * number of cliques
/// * number of connected peers
async fn get_state(
    event_tx: mpsc::Sender<ApiEvent>,
    consensus_cfg: ConsensusConfig,
    network_cfg: NetworkConfig,
    clock_compensation: i64,
) -> Result<State, ApiError> {
    massa_trace!("api.filters.get_state", {});
    let cur_time = UTime::now(clock_compensation)?;

    let latest_slot_opt = get_latest_block_slot_at_timestamp(
        consensus_cfg.thread_count,
        consensus_cfg.t0,
        consensus_cfg.genesis_timestamp,
        cur_time,
    )?;

    let peers = retrieve_peers(&event_tx).await?;

    let connected_peers: HashSet<IpAddr> = peers
        .peers
        .iter()
        .filter(|(_ip, Peer { peer_info, .. })| {
            peer_info.active_out_connections > 0 || peer_info.active_in_connections > 0
        })
        .map(|(ip, _peer_info)| *ip)
        .collect();

    let graph = retrieve_graph_export(&event_tx).await?;

    let finals = graph
        .latest_final_blocks_periods
        .iter()
        .enumerate()
        .map(|(thread, (hash, period))| {
            Ok((
                *hash,
                Slot::new(*period, thread as u8),
                get_block_slot_timestamp(
                    consensus_cfg.thread_count,
                    consensus_cfg.t0,
                    consensus_cfg.genesis_timestamp,
                    Slot::new(*period, thread as u8),
                )?,
            ))
        })
        .collect::<Result<Vec<(BlockId, Slot, UTime)>, consensus::ConsensusError>>()?;

    Ok(State {
        time: cur_time,
        latest_slot: latest_slot_opt,
        current_cycle: latest_slot_opt
            .unwrap_or_else(|| Slot::new(0, 0))
            .get_cycle(consensus_cfg.periods_per_cycle),
        our_ip: network_cfg.routable_ip,
        last_final: finals,
        nb_cliques: graph.max_cliques.len(),
        nb_peers: connected_peers.len(),
    })
}

/// Returns a number of last stale blocks as a `Vec<(Hash, Slot)>` wrapped in a reply.
async fn get_last_stale(
    event_tx: mpsc::Sender<ApiEvent>,
    api_config: ApiConfig,
) -> Result<Vec<(BlockId, Slot)>, ApiError> {
    massa_trace!("api.filters.get_last_stale", {});
    let graph = retrieve_graph_export(&event_tx).await?;

    let discarded = graph.discarded_blocks;
    let mut discarded = discarded
        .map
        .iter()
        .filter(|(_hash, (reason, _header))| *reason == DiscardReason::Stale)
        .map(|(hash, (_reason, header))| (*hash, header.content.slot))
        .collect::<Vec<(BlockId, Slot)>>();
    if !discarded.is_empty() {
        let min = min(discarded.len(), api_config.max_return_invalid_blocks);
        discarded = discarded.drain(0..min).collect();
    }

    Ok(discarded)
}

/// Returns a number of last invalid blocks as a `Vec<(Hash, Slot)>` wrapped in a reply.
async fn get_last_invalid(
    event_tx: mpsc::Sender<ApiEvent>,
    api_cfg: ApiConfig,
) -> Result<Vec<(BlockId, Slot)>, ApiError> {
    massa_trace!("api.filters.get_last_invalid", {});

    let graph = retrieve_graph_export(&event_tx).await?;
    let discarded = graph.discarded_blocks;
    let mut discarded = discarded
        .map
        .iter()
        .filter(|(_hash, (reason, _header))| matches!(reason, DiscardReason::Invalid(_)))
        .map(|(hash, (_reason, header))| (*hash, header.content.slot))
        .collect::<Vec<(BlockId, Slot)>>();
    if !discarded.is_empty() {
        let min = min(discarded.len(), api_cfg.max_return_invalid_blocks);
        discarded = discarded.drain(0..min).collect();
    }

    Ok(discarded)
}

#[derive(Clone, Serialize)]
pub struct StakerInfo {
    staker_active_blocks: Vec<(BlockId, BlockHeader)>,
    staker_discarded_blocks: Vec<(BlockId, DiscardReason, BlockHeader)>,
    staker_next_draws: Vec<Slot>,
}

/// Returns
/// * a number of discarded blocks by the staker as a `Vec<(&Hash, DiscardReason, BlockHeader)>`
/// * a number of active blocks by the staker as a `Vec<(&Hash, BlockHeader)>`
/// * next slots that are for the staker as a `Vec<Slot>`
async fn get_staker_info(
    event_tx: mpsc::Sender<ApiEvent>,
    api_cfg: ApiConfig,
    consensus_cfg: ConsensusConfig,
    creator: Address,
    clock_compensation: i64,
) -> Result<StakerInfo, ApiError> {
    massa_trace!("api.filters.get_staker_info", {});
    let graph = retrieve_graph_export(&event_tx).await?;

    let blocks = graph
        .active_blocks
        .iter()
        .filter(|(_hash, block)| {
            Address::from_public_key(&block.block.content.creator).unwrap() == creator
        })
        .map(|(hash, block)| (*hash, block.block.clone()))
        .collect::<Vec<(BlockId, BlockHeader)>>();

    let discarded = graph
        .discarded_blocks
        .map
        .iter()
        .filter(|(_hash, (_reason, header))| {
            Address::from_public_key(&header.content.creator).unwrap() == creator
        })
<<<<<<< HEAD
        .map(|(hash, (reason, header))| (*hash, reason.clone(), header.clone()))
        .collect::<Vec<(BlockId, DiscardReason, BlockHeader)>>();
    let cur_time = UTime::now(clock_compensation)?;
=======
        .map(|(hash, (reason, header))| (hash, reason.clone(), header.clone()))
        .collect::<Vec<(&BlockId, DiscardReason, BlockHeader)>>();
    let cur_time = match UTime::now(clock_compensation) {
        Ok(time) => time,
        Err(err) => {
            return Ok(warp::reply::with_status(
                warp::reply::json(&json!({
                    "message": format!("error getting current time: {:?}", err)
                })),
                warp::http::StatusCode::INTERNAL_SERVER_ERROR,
            )
            .into_response())
        }
    };
>>>>>>> 5718ec26

    let start_slot = consensus::get_latest_block_slot_at_timestamp(
        consensus_cfg.thread_count,
        consensus_cfg.t0,
        consensus_cfg.genesis_timestamp,
        cur_time,
<<<<<<< HEAD
    )?
=======
    ) {
        Ok(slot) => slot,
        Err(err) => {
            return Ok(warp::reply::with_status(
                warp::reply::json(&json!({
                    "message": format!("error getting slot at timestamp: {:?}", err)
                })),
                warp::http::StatusCode::INTERNAL_SERVER_ERROR,
            )
            .into_response())
        }
    }
>>>>>>> 5718ec26
    .unwrap_or_else(|| Slot::new(0, 0));
    let end_slot = Slot::new(
        start_slot
            .period
            .saturating_add(api_cfg.selection_return_periods),
        start_slot.thread,
    );

<<<<<<< HEAD
    let next_slots_by_creator: Vec<Slot> = retrieve_selection_draw(start_slot, end_slot, &event_tx)
        .await?
=======
    let next_slots_by_creator: Vec<Slot> =
        match retrieve_selection_draw(start_slot, end_slot, &event_tx).await {
            Ok(slot) => slot,
            Err(err) => {
                return Ok(warp::reply::with_status(
                    warp::reply::json(&json!({
                        "message": format!("error selecting draw: {:?}", err)
                    })),
                    warp::http::StatusCode::INTERNAL_SERVER_ERROR,
                )
                .into_response())
            }
        }
>>>>>>> 5718ec26
        .into_iter()
        .filter_map(|(slt, (sel, _))| {
            // TODO: retrieve next endorsement by staker?
            if sel == creator {
                return Some(slt);
            }
            None
        })
        .collect();

    Ok(StakerInfo {
        staker_active_blocks: blocks,
        staker_discarded_blocks: discarded,
        staker_next_draws: next_slots_by_creator,
    })
}

/// Returns staker production stats
async fn get_stakers_stats(
    event_tx: mpsc::Sender<ApiEvent>,
    addrs: HashSet<Address>,
) -> Result<Vec<StakersCycleProductionStats>, ApiError> {
    massa_trace!("api.filters.get_stakers_stats", { "addrs": addrs });
    retrieve_stakers_production_stats(addrs, &event_tx).await
}

async fn get_next_draws(
    event_tx: mpsc::Sender<ApiEvent>,
    api_cfg: ApiConfig,
    consensus_cfg: ConsensusConfig,
    addresses: HashSet<Address>,
    clock_compensation: i64,
<<<<<<< HEAD
) -> Result<Vec<(Address, Slot)>, ApiError> {
    let cur_time = UTime::now(clock_compensation)?;
=======
) -> Result<impl warp::Reply, warp::Rejection> {
    let cur_time = match UTime::now(clock_compensation) {
        Ok(time) => time,
        Err(err) => {
            return Ok(warp::reply::with_status(
                warp::reply::json(&json!({
                    "message": format!("error getting current time: {:?}", err)
                })),
                warp::http::StatusCode::INTERNAL_SERVER_ERROR,
            )
            .into_response())
        }
    };
>>>>>>> 5718ec26

    let start_slot = consensus::get_latest_block_slot_at_timestamp(
        consensus_cfg.thread_count,
        consensus_cfg.t0,
        consensus_cfg.genesis_timestamp,
        cur_time,
<<<<<<< HEAD
    )?
=======
    ) {
        Ok(slot) => slot,
        Err(err) => {
            return Ok(warp::reply::with_status(
                warp::reply::json(&json!({
                    "message": format!("error getting slot at timestamp: {:?}", err)
                })),
                warp::http::StatusCode::INTERNAL_SERVER_ERROR,
            )
            .into_response())
        }
    }
>>>>>>> 5718ec26
    .unwrap_or_else(|| Slot::new(0, 0));
    let end_slot = Slot::new(
        start_slot
            .period
            .saturating_add(api_cfg.selection_return_periods),
        start_slot.thread,
    );

    let next_slots: Vec<(Address, Slot)> = retrieve_selection_draw(start_slot, end_slot, &event_tx)
        .await?
        .into_iter()
        .filter_map(|(slt, (sel, _))| {
            if addresses.contains(&sel) {
                // TODO: retrieve endorsements by addresses?
                return Some((sel, slt));
            }
            None
        })
        .collect();

    Ok(next_slots)
}

async fn retrieve_stakers_production_stats(
    addrs: HashSet<Address>,
    event_tx: &mpsc::Sender<ApiEvent>,
) -> Result<Vec<StakersCycleProductionStats>, ApiError> {
    massa_trace!("api.filters.retrieve_stakers_production_stats", {
        "addrs": addrs
    });
    let (response_tx, response_rx) = oneshot::channel();
    event_tx
        .send(ApiEvent::GetStakersProductionStats { addrs, response_tx })
        .await
        .map_err(|e| {
            ApiError::SendChannelError(format!(
                "Could not send api event get staker production stats: {0}",
                e
            ))
        })?;
    response_rx.await.map_err(|e| {
        ApiError::ReceiveChannelError(format!(
            "Could not retrieve stakers production stats: {0}",
            e
        ))
    })
}

async fn retrieve_stats(event_tx: &mpsc::Sender<ApiEvent>) -> Result<ConsensusStats, ApiError> {
    massa_trace!("api.filters.retrieve_stats", {});
    let (response_tx, response_rx) = oneshot::channel();
    event_tx
        .send(ApiEvent::GetStats(response_tx))
        .await
        .map_err(|e| {
            ApiError::SendChannelError(format!("Could not send api event get stats: {0}", e))
        })?;
    response_rx
        .await
        .map_err(|e| ApiError::ReceiveChannelError(format!("Could not retrieve stats: {0}", e)))
}

async fn get_stats(event_tx: mpsc::Sender<ApiEvent>) -> Result<ConsensusStats, ApiError> {
    massa_trace!("api.filters.get_stats", {});
    retrieve_stats(&event_tx).await
}

async fn retrieve_staking_addresses(
    event_tx: &mpsc::Sender<ApiEvent>,
) -> Result<HashSet<Address>, ApiError> {
    massa_trace!("api.filters.retrieve_staking_addresses", {});
    let (response_tx, response_rx) = oneshot::channel();
    event_tx
        .send(ApiEvent::GetStakingAddresses(response_tx))
        .await
        .map_err(|e| {
            ApiError::SendChannelError(format!(
                "Could not send api event get_staking_addresses: {0}",
                e
            ))
        })?;
    response_rx
        .await
        .map_err(|e| ApiError::ReceiveChannelError(format!("Could not retrieve stats: {0}", e)))
}

async fn get_staking_addresses(
    event_tx: mpsc::Sender<ApiEvent>,
) -> Result<HashSet<Address>, ApiError> {
    massa_trace!("api.filters.get_staking_addresses", {});
    retrieve_staking_addresses(&event_tx).await
}

async fn retrieve_active_stakers(
    event_tx: &mpsc::Sender<ApiEvent>,
) -> Result<Option<HashMap<Address, u64>>, ApiError> {
    massa_trace!("api.filters.retrieve_active_stakers", {});
    let (response_tx, response_rx) = oneshot::channel();
    event_tx
        .send(ApiEvent::GetActiveStakers(response_tx))
        .await
        .map_err(|e| {
            ApiError::SendChannelError(format!(
                "Could not send api event get active stakers: {0}",
                e
            ))
        })?;
    response_rx.await.map_err(|e| {
        ApiError::ReceiveChannelError(format!("Could not retrieve active stakers: {0}", e))
    })
}

async fn get_active_stakers(
    event_tx: mpsc::Sender<ApiEvent>,
) -> Result<Option<HashMap<Address, u64>>, ApiError> {
    massa_trace!("api.filters.get_active_stakers", {});
    retrieve_active_stakers(&event_tx).await
}<|MERGE_RESOLUTION|>--- conflicted
+++ resolved
@@ -579,48 +579,21 @@
 /// return the result as a warp reply.
 ///
 /// # Argument
-<<<<<<< HEAD
-/// * event_tx : Sender used to send the event out
+/// * `event_tx`: Sender used to send the event out
 async fn stop_node(evt_tx: mpsc::Sender<ApiEvent>) -> Result<(), ApiError> {
     massa_trace!("api.filters.stop_node", {});
     Ok(evt_tx
         .send(ApiEvent::AskStop)
         .await
         .map_err(|e| ApiError::SendChannelError(format!("{:?}", e)))?)
-=======
-/// * `event_tx`: Sender used to send the event out
-async fn stop_node(evt_tx: mpsc::Sender<ApiEvent>) -> Result<impl Reply, Rejection> {
-    massa_trace!("api.filters.stop_node", {});
-    match evt_tx.send(ApiEvent::AskStop).await {
-        Ok(_) => Ok(warp::reply().into_response()),
-        Err(err) => Ok(warp::reply::with_status(
-            warp::reply::json(&json!({
-                "message": format!("error stopping node: {:?}", err)
-            })),
-            warp::http::StatusCode::INTERNAL_SERVER_ERROR,
-        )
-        .into_response()),
-    }
->>>>>>> 5718ec26
 }
 
 async fn unban(evt_tx: mpsc::Sender<ApiEvent>, ip: IpAddr) -> Result<(), ApiError> {
     massa_trace!("api.filters.unban", {});
-<<<<<<< HEAD
     Ok(evt_tx
         .send(ApiEvent::Unban(ip))
         .await
         .map_err(|e| ApiError::SendChannelError(format!("{:?}", e)))?)
-=======
-    match evt_tx.send(ApiEvent::Unban(ip)).await {
-        Ok(_) => Ok(warp::reply().into_response()),
-        Err(err) => Ok(warp::reply::with_status(
-            warp::reply::json(&json!({ "message": format!("error unbanning: {:?}", err) })),
-            warp::http::StatusCode::INTERNAL_SERVER_ERROR,
-        )
-        .into_response()),
-    }
->>>>>>> 5718ec26
 }
 
 async fn register_staking_private_keys(
@@ -632,20 +605,7 @@
     Ok(evt_tx
         .send(ApiEvent::RegisterStakingPrivateKeys(keys))
         .await
-<<<<<<< HEAD
         .map_err(|e| ApiError::SendChannelError(format!("{:?}", e)))?)
-=======
-    {
-        Ok(_) => Ok(warp::reply().into_response()),
-        Err(err) => Ok(warp::reply::with_status(
-            warp::reply::json(&json!({
-                "message": format!("error registering _staking_private_keys: {:?}", err)
-            })),
-            warp::http::StatusCode::INTERNAL_SERVER_ERROR,
-        )
-        .into_response()),
-    }
->>>>>>> 5718ec26
 }
 
 async fn remove_staking_addresses(
@@ -653,23 +613,10 @@
     addrs: HashSet<Address>,
 ) -> Result<(), ApiError> {
     massa_trace!("api.filters.remove_staking_addresses", {});
-<<<<<<< HEAD
     Ok(evt_tx
         .send(ApiEvent::RemoveStakingAddresses(addrs))
         .await
         .map_err(|e| ApiError::SendChannelError(format!("{:?}", e)))?)
-=======
-    match evt_tx.send(ApiEvent::RemoveStakingAddresses(addrs)).await {
-        Ok(_) => Ok(warp::reply().into_response()),
-        Err(err) => Ok(warp::reply::with_status(
-            warp::reply::json(&json!({
-                "message": format!("error removing _staking_addresses: {:?}", err)
-            })),
-            warp::http::StatusCode::INTERNAL_SERVER_ERROR,
-        )
-        .into_response()),
-    }
->>>>>>> 5718ec26
 }
 
 /// This function sends the new transaction outside the Api and
@@ -686,47 +633,18 @@
     let to_send = operations
         .into_iter()
         .map(|op| Ok((op.verify_integrity()?, op)))
-<<<<<<< HEAD
         .collect::<Result<HashMap<OperationId, Operation>, ApiError>>()?;
-=======
-        .collect();
-    let to_send = match to_send {
-        Err(err) => {
-            return Ok(warp::reply::with_status(
-                warp::reply::json(&json!({
-                    "message": format!("error during operation verification: {:?}", err)
-                })),
-                warp::http::StatusCode::INTERNAL_SERVER_ERROR,
-            )
-            .into_response())
-        }
-        Ok(to_send) => to_send,
-    };
->>>>>>> 5718ec26
 
     let opid_list = to_send
         .iter()
         .map(|(opid, _)| *opid)
         .collect::<Vec<OperationId>>();
 
-<<<<<<< HEAD
     evt_tx
         .send(ApiEvent::AddOperations(to_send))
         .await
         .map_err(|e| ApiError::SendChannelError(format!("{:?}", e)))?;
     Ok(opid_list)
-=======
-    match evt_tx.send(ApiEvent::AddOperations(to_send)).await {
-        Ok(_) => Ok(warp::reply::json(&opid_list).into_response()),
-        Err(err) => Ok(warp::reply::with_status(
-            warp::reply::json(&json!({
-                "message": format!("error during sending operation: {:?}", err)
-            })),
-            warp::http::StatusCode::INTERNAL_SERVER_ERROR,
-        )
-        .into_response()),
-    }
->>>>>>> 5718ec26
 }
 
 /// Returns block with given hash as a reply
@@ -736,7 +654,6 @@
     opt_storage_command_sender: Option<StorageAccess>,
 ) -> Result<Option<ExportBlockStatus>, ApiError> {
     massa_trace!("api.filters.get_block", { "block_id": block_id });
-<<<<<<< HEAD
     if let Some(block) = retrieve_block(block_id, &event_tx).await? {
         Ok(Some(block))
     } else {
@@ -745,43 +662,6 @@
                 Ok(Some(block)) => Ok(Some(ExportBlockStatus::Stored(block))),
                 Ok(None) => Err(ApiError::NotFound),
                 Err(e) => Err(e.into()),
-=======
-    match retrieve_block(block_id, &event_tx).await {
-        Err(err) => Ok(warp::reply::with_status(
-            warp::reply::json(&json!({
-                "message": format!("error retrieving active blocks: {:?}", err)
-            })),
-            warp::http::StatusCode::INTERNAL_SERVER_ERROR,
-        )
-        .into_response()),
-        Ok(None) => {
-            if let Some(cmd_tx) = opt_storage_command_sender {
-                match cmd_tx.get_block(block_id).await {
-                    Ok(Some(block)) => Ok(warp::reply::json(&block).into_response()),
-                    Ok(None) => Ok(warp::reply::with_status(
-                        warp::reply::json(&json!({
-                            "message": format!("active block not found: {:?}", block_id)
-                        })),
-                        warp::http::StatusCode::NOT_FOUND,
-                    )
-                    .into_response()),
-                    Err(e) => Ok(warp::reply::with_status(
-                        warp::reply::json(&json!({
-                            "message": format!("error retrieving active blocks: {:?}", e)
-                        })),
-                        warp::http::StatusCode::INTERNAL_SERVER_ERROR,
-                    )
-                    .into_response()),
-                }
-            } else {
-                Ok(warp::reply::with_status(
-                    warp::reply::json(&json!({
-                        "message": format!("active block not found: {:?}", block_id)
-                    })),
-                    warp::http::StatusCode::NOT_FOUND,
-                )
-                .into_response())
->>>>>>> 5718ec26
             }
         } else {
             Err(ApiError::NotFound)
@@ -797,7 +677,6 @@
     massa_trace!("api.filters.get_block_ids_by_creator", {
         "address": address
     });
-<<<<<<< HEAD
     let mut res = retrieve_block_ids_by_creator_from_consensus(address, &event_tx).await?;
 
     if let Some(cmd_tx) = opt_storage_command_sender {
@@ -805,37 +684,6 @@
     }
 
     Ok(res)
-=======
-    let res = match retrieve_block_ids_by_creator_from_consensus(address, &event_tx).await {
-        Err(err) => {
-            return Ok(warp::reply::with_status(
-                warp::reply::json(&json!({
-                    "message": format!("error retrieving active blocks: {:?}", err)
-                })),
-                warp::http::StatusCode::INTERNAL_SERVER_ERROR,
-            )
-            .into_response())
-        }
-        Ok(mut res) => {
-            if let Some(cmd_tx) = opt_storage_command_sender {
-                match retrieve_block_ids_by_creator_from_storage(address, &cmd_tx).await {
-                    Ok(res2) => res.extend(res2),
-                    Err(e) => {
-                        return Ok(warp::reply::with_status(
-                            warp::reply::json(&json!({
-                                "message": format!("error retrieving active blocks: {:?}", e)
-                            })),
-                            warp::http::StatusCode::INTERNAL_SERVER_ERROR,
-                        )
-                        .into_response())
-                    }
-                }
-            }
-            res
-        }
-    };
-    Ok(warp::reply::json(&res).into_response())
->>>>>>> 5718ec26
 }
 
 async fn get_operations(
@@ -845,25 +693,9 @@
     massa_trace!("api.filters.get_operations", {
         "operation_ids": operation_ids
     });
-<<<<<<< HEAD
     retrieve_operations(operation_ids, &event_tx)
         .await
         .map(|map| map.into_iter().collect())
-=======
-    match retrieve_operations(operation_ids, &event_tx).await {
-        Err(err) => Ok(warp::reply::with_status(
-            warp::reply::json(&json!({
-                "message": format!("error retrieving operation: {:?}", err)
-            })),
-            warp::http::StatusCode::INTERNAL_SERVER_ERROR,
-        )
-        .into_response()),
-        Ok(ops) => Ok(warp::reply::json(&json!(ops
-            .into_iter()
-            .collect::<Vec<(OperationId, OperationSearchResult)>>()))
-        .into_response()),
-    }
->>>>>>> 5718ec26
 }
 
 async fn do_node_sign_msg(
@@ -1061,22 +893,7 @@
     event_tx: mpsc::Sender<ApiEvent>,
 ) -> Result<Vec<(BlockId, Slot)>, ApiError> {
     massa_trace!("api.filters.get_current_parents", {});
-<<<<<<< HEAD
     let graph = retrieve_graph_export(&event_tx).await?;
-=======
-    let graph = match retrieve_graph_export(&event_tx).await {
-        Err(err) => {
-            return Ok(warp::reply::with_status(
-                warp::reply::json(&json!({
-                    "message": format!("error retrieving graph: {:?}", err)
-                })),
-                warp::http::StatusCode::INTERNAL_SERVER_ERROR,
-            )
-            .into_response())
-        }
-        Ok(graph) => graph,
-    };
->>>>>>> 5718ec26
 
     let parents = graph.best_parents;
     let mut best = Vec::new();
@@ -1117,7 +934,6 @@
     end_opt: Option<UTime>,
 ) -> Result<Vec<(BlockId, Slot)>, ApiError> {
     massa_trace!("api.filters.get_block_from_graph", {});
-<<<<<<< HEAD
     let graph = retrieve_graph_export(&event_tx).await?;
 
     let start = start_opt.unwrap_or_else(|| UTime::from(0));
@@ -1142,36 +958,6 @@
                 }
             })
             .transpose()
-=======
-    retrieve_graph_export(&event_tx)
-        .await
-        .map_err(|err| (format!("error retrieving graph: {:?}", err)))
-        .and_then(|graph| {
-            let start = start_opt.unwrap_or_else(|| UTime::from(0));
-            let end = end_opt.unwrap_or_else(|| UTime::from(u64::MAX));
-
-            graph
-                .active_blocks
-                .into_iter()
-                .filter_map(|(hash, exported_block)| {
-                    get_block_slot_timestamp(
-                        consensus_cfg.thread_count,
-                        consensus_cfg.t0,
-                        consensus_cfg.genesis_timestamp,
-                        exported_block.block.content.slot,
-                    )
-                    .map_err(|err| (format!("error getting time: {:?}", err)))
-                    .map(|time| {
-                        if start <= time && time < end {
-                            Some((hash, exported_block.block.content.slot))
-                        } else {
-                            None
-                        }
-                    })
-                    .transpose()
-                })
-                .collect::<Result<Vec<(BlockId, Slot)>, String>>()
->>>>>>> 5718ec26
         })
         .collect::<Result<Vec<(BlockId, Slot)>, ApiError>>()
 }
@@ -1234,7 +1020,6 @@
 ) -> Result<Vec<(BlockId, Slot, Status, Vec<BlockId>)>, ApiError> {
     massa_trace!("api.filters.get_graph_interval_process", {});
     //filter block from graph_export
-<<<<<<< HEAD
     let graph = retrieve_graph_export(&event_tx).await?;
     let start = start_opt.unwrap_or_else(|| UTime::from(0));
     let end = end_opt.unwrap_or_else(|| UTime::from(u64::MAX));
@@ -1264,110 +1049,6 @@
         )?;
 
         let blocks = storage.get_slot_range(start_slot, end_slot).await?;
-=======
-    let mut res = retrieve_graph_export(&event_tx)
-        .await
-        .map_err(|err| (format!("error retrieving graph: {:?}", err)))
-        .and_then(|graph| {
-            let start = start_opt.unwrap_or_else(|| UTime::from(0));
-            let end = end_opt.unwrap_or_else(|| UTime::from(u64::MAX));
-
-            graph
-                .active_blocks
-                .into_iter()
-                .filter_map(|(hash, exported_block)| {
-                    let header = exported_block.block;
-                    let status = exported_block.status;
-                    get_block_slot_timestamp(
-                        consensus_cfg.thread_count,
-                        consensus_cfg.t0,
-                        consensus_cfg.genesis_timestamp,
-                        header.content.slot,
-                    )
-                    .map_err(|err| (format!("error getting time: {:?}", err)))
-                    .map(|time| {
-                        if start <= time && time < end {
-                            Some((hash, (header.content.slot, status, header.content.parents)))
-                        } else {
-                            None
-                        }
-                    })
-                    .transpose()
-                })
-                .collect::<Result<Vec<(BlockId, (Slot, Status, Vec<BlockId>))>, String>>()
-        })?;
-
-    if let Some(storage) = opt_storage_command_sender {
-        let start_slot = if let Some(start) = start_opt {
-            let start_slot = get_latest_block_slot_at_timestamp(
-                consensus_cfg.thread_count,
-                consensus_cfg.t0,
-                consensus_cfg.genesis_timestamp,
-                start,
-            )
-            .map_err(|err| (format!("error retrieving time: {:?}", err)))?;
-
-            let start_slot = if let Some(slot) = start_slot {
-                // if there is a slot at start timestamp
-                if get_block_slot_timestamp(
-                    consensus_cfg.thread_count,
-                    consensus_cfg.t0,
-                    consensus_cfg.genesis_timestamp,
-                    slot,
-                )
-                .map_err(|err| (format!("error retrieving time: {:?}", err)))?
-                    == start
-                {
-                    slot
-                } else {
-                    slot.get_next_slot(consensus_cfg.thread_count)
-                        .map_err(|err| (format!("error retrieving graph: {:?}", err)))?
-                }
-            } else {
-                // no slot found
-                Slot::new(0, 0)
-            };
-            Some(start_slot)
-        } else {
-            None
-        };
-
-        let end_slot = if let Some(end) = end_opt {
-            let end_slot = get_latest_block_slot_at_timestamp(
-                consensus_cfg.thread_count,
-                consensus_cfg.t0,
-                consensus_cfg.genesis_timestamp,
-                end,
-            )
-            .map_err(|err| (format!("error retrieving time: {:?}", err)))?;
-
-            let end_slot = if let Some(slot) = end_slot {
-                if get_block_slot_timestamp(
-                    consensus_cfg.thread_count,
-                    consensus_cfg.t0,
-                    consensus_cfg.genesis_timestamp,
-                    slot,
-                )
-                .map_err(|err| (format!("error retrieving time: {:?}", err)))?
-                    == end
-                {
-                    slot
-                } else {
-                    slot.get_next_slot(consensus_cfg.thread_count)
-                        .map_err(|err| (format!("error retrieving time: {:?}", err)))?
-                }
-            } else {
-                return Err("No end timestamp".to_string());
-            };
-            Some(end_slot)
-        } else {
-            None
-        };
-        let blocks = storage
-            .get_slot_range(start_slot, end_slot)
-            .await
-            .map_err(|err| (format!("error retrieving time: {:?}", err)))?;
->>>>>>> 5718ec26
         for (hash, block) in blocks {
             res.push((
                 hash,
@@ -1386,22 +1067,7 @@
     event_tx: mpsc::Sender<ApiEvent>,
 ) -> Result<(usize, Vec<HashSet<(BlockId, Slot)>>), ApiError> {
     massa_trace!("api.filters.get_cliques", {});
-<<<<<<< HEAD
     let graph = retrieve_graph_export(&event_tx).await?;
-=======
-    let graph = match retrieve_graph_export(&event_tx).await {
-        Err(err) => {
-            return Ok(warp::reply::with_status(
-                warp::reply::json(&json!({
-                    "message": format!("error retrieving graph: {:?}", err)
-                })),
-                warp::http::StatusCode::INTERNAL_SERVER_ERROR,
-            )
-            .into_response())
-        }
-        Ok(graph) => graph,
-    };
->>>>>>> 5718ec26
 
     let mut hashes = HashSet::new();
     for clique in graph.max_cliques.iter() {
@@ -1479,24 +1145,12 @@
             response_tx,
         })
         .await
-<<<<<<< HEAD
         .map_err(|e| {
             ApiError::SendChannelError(format!(
                 "Could not send api event get address info : {0}",
                 e
             ))
         })?;
-=======
-    {
-        return Ok(warp::reply::with_status(
-            warp::reply::json(&json!({
-                "message": format!("error during sending ledger data: {:?}", err)
-            })),
-            warp::http::StatusCode::INTERNAL_SERVER_ERROR,
-        )
-        .into_response());
-    }
->>>>>>> 5718ec26
 
     let addrs_info = response_rx.await.map_err(|e| {
         ApiError::ReceiveChannelError(format!("Could not retrieve address info : {0}", e))
@@ -1507,14 +1161,8 @@
 
 /// Returns connected peers :
 /// - ip address
-<<<<<<< HEAD
-/// - peer info (see PeerInfo struct in communication::network::PeerInfoDatabase)
-///
+/// - peer info (see `struct PeerInfo` in `communication::network::PeerInfoDatabase`)
 async fn get_peers(event_tx: mpsc::Sender<ApiEvent>) -> Result<Peers, ApiError> {
-=======
-/// - peer info (see `struct PeerInfo` in `communication::network::PeerInfoDatabase`)
-async fn get_peers(event_tx: mpsc::Sender<ApiEvent>) -> Result<impl warp::Reply, warp::Rejection> {
->>>>>>> 5718ec26
     massa_trace!("api.filters.get_peers", {});
     let peers = retrieve_peers(&event_tx).await?;
     Ok(peers)
@@ -1534,24 +1182,12 @@
             response_tx,
         })
         .await
-<<<<<<< HEAD
         .map_err(|e| {
             ApiError::SendChannelError(format!(
                 "could not send api event get operation involving address : {0}",
                 e
             ))
         })?;
-=======
-    {
-        return Ok(warp::reply::with_status(
-            warp::reply::json(&json!({
-                "message": format!("error during sending ledger data: {:?}", err)
-            })),
-            warp::http::StatusCode::INTERNAL_SERVER_ERROR,
-        )
-        .into_response());
-    }
->>>>>>> 5718ec26
 
     let res = response_rx.await.map_err(|e| {
         ApiError::ReceiveChannelError(format!(
@@ -1560,21 +1196,8 @@
         ))
     })?;
 
-<<<<<<< HEAD
     Ok(res)
 }
-=======
-        Err(err) => {
-            return Ok(warp::reply::with_status(
-                warp::reply::json(&json!({
-                    "message": format!("error get ledger data: {:?}", err)
-                })),
-                warp::http::StatusCode::INTERNAL_SERVER_ERROR,
-            )
-            .into_response())
-        }
-    };
->>>>>>> 5718ec26
 
 #[derive(Clone, Serialize)]
 pub struct State {
@@ -1736,48 +1359,16 @@
         .filter(|(_hash, (_reason, header))| {
             Address::from_public_key(&header.content.creator).unwrap() == creator
         })
-<<<<<<< HEAD
         .map(|(hash, (reason, header))| (*hash, reason.clone(), header.clone()))
         .collect::<Vec<(BlockId, DiscardReason, BlockHeader)>>();
     let cur_time = UTime::now(clock_compensation)?;
-=======
-        .map(|(hash, (reason, header))| (hash, reason.clone(), header.clone()))
-        .collect::<Vec<(&BlockId, DiscardReason, BlockHeader)>>();
-    let cur_time = match UTime::now(clock_compensation) {
-        Ok(time) => time,
-        Err(err) => {
-            return Ok(warp::reply::with_status(
-                warp::reply::json(&json!({
-                    "message": format!("error getting current time: {:?}", err)
-                })),
-                warp::http::StatusCode::INTERNAL_SERVER_ERROR,
-            )
-            .into_response())
-        }
-    };
->>>>>>> 5718ec26
 
     let start_slot = consensus::get_latest_block_slot_at_timestamp(
         consensus_cfg.thread_count,
         consensus_cfg.t0,
         consensus_cfg.genesis_timestamp,
         cur_time,
-<<<<<<< HEAD
     )?
-=======
-    ) {
-        Ok(slot) => slot,
-        Err(err) => {
-            return Ok(warp::reply::with_status(
-                warp::reply::json(&json!({
-                    "message": format!("error getting slot at timestamp: {:?}", err)
-                })),
-                warp::http::StatusCode::INTERNAL_SERVER_ERROR,
-            )
-            .into_response())
-        }
-    }
->>>>>>> 5718ec26
     .unwrap_or_else(|| Slot::new(0, 0));
     let end_slot = Slot::new(
         start_slot
@@ -1786,24 +1377,8 @@
         start_slot.thread,
     );
 
-<<<<<<< HEAD
     let next_slots_by_creator: Vec<Slot> = retrieve_selection_draw(start_slot, end_slot, &event_tx)
         .await?
-=======
-    let next_slots_by_creator: Vec<Slot> =
-        match retrieve_selection_draw(start_slot, end_slot, &event_tx).await {
-            Ok(slot) => slot,
-            Err(err) => {
-                return Ok(warp::reply::with_status(
-                    warp::reply::json(&json!({
-                        "message": format!("error selecting draw: {:?}", err)
-                    })),
-                    warp::http::StatusCode::INTERNAL_SERVER_ERROR,
-                )
-                .into_response())
-            }
-        }
->>>>>>> 5718ec26
         .into_iter()
         .filter_map(|(slt, (sel, _))| {
             // TODO: retrieve next endorsement by staker?
@@ -1836,46 +1411,15 @@
     consensus_cfg: ConsensusConfig,
     addresses: HashSet<Address>,
     clock_compensation: i64,
-<<<<<<< HEAD
 ) -> Result<Vec<(Address, Slot)>, ApiError> {
     let cur_time = UTime::now(clock_compensation)?;
-=======
-) -> Result<impl warp::Reply, warp::Rejection> {
-    let cur_time = match UTime::now(clock_compensation) {
-        Ok(time) => time,
-        Err(err) => {
-            return Ok(warp::reply::with_status(
-                warp::reply::json(&json!({
-                    "message": format!("error getting current time: {:?}", err)
-                })),
-                warp::http::StatusCode::INTERNAL_SERVER_ERROR,
-            )
-            .into_response())
-        }
-    };
->>>>>>> 5718ec26
 
     let start_slot = consensus::get_latest_block_slot_at_timestamp(
         consensus_cfg.thread_count,
         consensus_cfg.t0,
         consensus_cfg.genesis_timestamp,
         cur_time,
-<<<<<<< HEAD
     )?
-=======
-    ) {
-        Ok(slot) => slot,
-        Err(err) => {
-            return Ok(warp::reply::with_status(
-                warp::reply::json(&json!({
-                    "message": format!("error getting slot at timestamp: {:?}", err)
-                })),
-                warp::http::StatusCode::INTERNAL_SERVER_ERROR,
-            )
-            .into_response())
-        }
-    }
->>>>>>> 5718ec26
     .unwrap_or_else(|| Slot::new(0, 0));
     let end_slot = Slot::new(
         start_slot
