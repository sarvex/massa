--- conflicted
+++ resolved
@@ -39,7 +39,6 @@
         /// final execution state bootstrap
         final_state: FinalStateBootstrap,
     },
-<<<<<<< HEAD
     /// Ask for a part of the ledger of consensus
     AskConsensusLedgerPart {
         /// Last address sent
@@ -60,10 +59,8 @@
         /// Part of the execution ledger sent
         ledger: ExecutionLedgerSubset,
     },
-=======
     /// Bootstrap error
     BootstrapError { error: String },
->>>>>>> 8a502efe
 }
 
 #[derive(IntoPrimitive, Debug, Eq, PartialEq, TryFromPrimitive)]
@@ -73,14 +70,11 @@
     Peers = 1u32,
     ConsensusState = 2u32,
     FinalState = 3u32,
-<<<<<<< HEAD
     AskConsensusLedgerPart = 4u32,
     ResponseConsensusLedgerPart = 5u32,
     AskExecutionLedgerPart = 6u32,
     ResponseExecutionLedgerPart = 7u32,
-=======
-    BootstrapError = 4u32,
->>>>>>> 8a502efe
+    BootstrapError = 8u32,
 }
 
 impl SerializeCompact for BootstrapMessage {
@@ -108,7 +102,6 @@
                 res.extend(u32::from(MessageTypeId::FinalState).to_varint_bytes());
                 res.extend(&final_state.to_bytes_compact()?);
             }
-<<<<<<< HEAD
             BootstrapMessage::AskConsensusLedgerPart { address } => {
                 if let Some(address) = address {
                     res.extend(address.to_bytes());
@@ -122,12 +115,11 @@
             }
             BootstrapMessage::ResponseExecutionLedgerPart { ledger } => {
                 res.extend(ledger.to_bytes_compact()?);
-=======
+            }
             BootstrapMessage::BootstrapError { error } => {
                 res.extend(u32::from(MessageTypeId::BootstrapError).to_varint_bytes());
                 res.extend(u32::to_varint_bytes(error.len() as u32));
                 res.extend(error.as_bytes())
->>>>>>> 8a502efe
             }
         }
         Ok(res)
@@ -178,7 +170,6 @@
 
                 BootstrapMessage::FinalState { final_state }
             }
-<<<<<<< HEAD
             MessageTypeId::AskConsensusLedgerPart => {
                 if buffer.len() == cursor {
                     BootstrapMessage::AskConsensusLedgerPart { address: None }
@@ -208,7 +199,7 @@
                 cursor += delta;
 
                 BootstrapMessage::ResponseExecutionLedgerPart { ledger }
-=======
+            }
             MessageTypeId::BootstrapError => {
                 let (error_len, delta) = u32::from_varint_bytes(&buffer[cursor..])?;
                 cursor += delta;
@@ -219,7 +210,6 @@
                 BootstrapMessage::BootstrapError {
                     error: error.into_owned(),
                 }
->>>>>>> 8a502efe
             }
         };
         Ok((res, cursor))
