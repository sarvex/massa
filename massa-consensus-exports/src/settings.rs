--- conflicted
+++ resolved
@@ -276,42 +276,6 @@
             force_keep_final_periods: cfg.force_keep_final_periods,
             endorsement_count: cfg.endorsement_count,
             max_item_return_count: cfg.max_item_return_count,
-<<<<<<< HEAD
-=======
-            ledger_path: cfg.ledger_path.clone(),
-            ledger_cache_capacity: cfg.ledger_cache_capacity,
-            ledger_flush_interval: cfg.ledger_flush_interval,
-        }
-    }
-}
-
-impl From<&ConsensusConfig> for ProofOfStakeConfig {
-    fn from(cfg: &ConsensusConfig) -> Self {
-        ProofOfStakeConfig {
-            thread_count: cfg.thread_count,
-            genesis_key: cfg.genesis_key.clone(),
-            periods_per_cycle: cfg.periods_per_cycle,
-            pos_lookback_cycles: cfg.pos_lookback_cycles,
-            pos_lock_cycles: cfg.pos_lock_cycles,
-            pos_draw_cached_cycles: cfg.pos_draw_cached_cycles,
-            pos_miss_rate_deactivation_threshold: cfg.pos_miss_rate_deactivation_threshold,
-            initial_rolls_path: cfg.initial_rolls_path.clone(),
-            initial_draw_seed: cfg.initial_draw_seed.clone(),
-            roll_price: cfg.roll_price,
-            endorsement_count: cfg.endorsement_count,
-        }
-    }
-}
-
-impl From<&ConsensusConfig> for LedgerConfig {
-    fn from(cfg: &ConsensusConfig) -> Self {
-        LedgerConfig {
-            thread_count: cfg.thread_count,
-            ledger_path: cfg.ledger_path.clone(),
-            ledger_cache_capacity: cfg.ledger_cache_capacity,
-            ledger_flush_interval: cfg.ledger_flush_interval,
-            initial_ledger_path: cfg.initial_ledger_path.clone(),
->>>>>>> 343844eb
         }
     }
 }
