//! On `NetworkWorker` receive a command behaviors implementation
//!
//! All following function take by default a reference to the `NetworkWorker`
//! that in order to apply required modification.
//!
//! All following functions are necessary internals (not public) or called by
//! the `manage_network_command` in the worker.
//!
//! ```ignore
//! async fn manage_network_command(&mut self, cmd: NetworkCommand) -> Result<(), NetworkError> {
//!     use crate::network_cmd_impl::*;
//!     match cmd {
//!         NetworkCommand::BanIp(ips) => on_ban_ip_cmd(self, ips).await?,
//!         NetworkCommand::Ban(node) => on_ban_cmd(self, node).await?,
//!         NetworkCommand::SendBlockHeader { node, header } => on_send_block_header_cmd(self, node, header).await?,
//!         NetworkCommand::AskForBlocks { list } => on_ask_bfor_block_cmd(self, list).await,
//!         NetworkCommand::SendBlock { node, block } => on_send_block_cmd(self, node, block).await?,
//!         NetworkCommand::GetPeers(response_tx) => on_get_peers_cmd(self, response_tx).await,
//!         NetworkCommand::GetBootstrapPeers(response_tx) => on_get_bootstrap_peers_cmd(self, response_tx).await,
//!         ...
//! ```
use crate::network_worker::NetworkWorker;
use futures::{stream::FuturesUnordered, StreamExt};
use massa_hash::hash::Hash;
use massa_logging::massa_trace;
use massa_models::{
<<<<<<< HEAD
    composite::PubkeySig, node::NodeId, stats::NetworkStats, BlockId, SignedEndorsement,
    SignedOperation,
=======
    composite::PubkeySig, node::NodeId, operation::OperationIds, stats::NetworkStats, Block,
    BlockId, SignedEndorsement, SignedHeader,
>>>>>>> 852e4e3a
};
use massa_models::{operation::Operations, signed::Signable};
use massa_network_exports::{
    BootstrapPeers, ConnectionClosureReason, ConnectionId, NetworkError, NodeCommand, Peer, Peers,
};
use massa_signature::{derive_public_key, sign};
use std::{
    collections::{HashMap, HashSet},
    net::IpAddr,
};
use tokio::sync::oneshot;
use tracing::{info, warn};

/// Remove the `ids` from the `worker`
/// - clean `worker.running_handshakes`
/// - send `NodeCommand::Close` to the active nodes
async fn ban_connection_ids(worker: &mut NetworkWorker, ids: HashSet<ConnectionId>) {
    for ban_conn_id in ids.iter() {
        // remove the connectionId entry in running_handshakes
        worker.running_handshakes.remove(ban_conn_id);
    }
    for (conn_id, node_command_tx) in worker.active_nodes.values() {
        if ids.contains(conn_id) {
            let res = node_command_tx
                .send(NodeCommand::Close(ConnectionClosureReason::Banned))
                .await;
            if res.is_err() {
                massa_trace!(
                    "network.network_worker.manage_network_command", {"err": NetworkError::ChannelError(
                        "close node command send failed".into(),
                    ).to_string()}
                );
            }
        };
    }
}

/// Ban the connections corresponding to `ips` from the `worker`
/// See also [ban_connection_ids]
async fn ban_ips(worker: &mut NetworkWorker, ips: Vec<IpAddr>) -> Result<(), NetworkError> {
    for ip in ips.iter() {
        worker.peer_info_db.peer_banned(ip)?;
    }
    let ids = worker
        .active_connections
        .iter()
        .filter_map(|(conn_id, (ip, _))| {
            if ips.contains(ip) {
                Some(conn_id)
            } else {
                None
            }
        })
        .copied()
        .collect::<HashSet<_>>();
    ban_connection_ids(worker, ids).await;
    Ok(())
}

/// Ban the `node` corresponding to the NodeId from the `worker`
/// See also [ban_connection_ids]
async fn ban_node(worker: &mut NetworkWorker, node: NodeId) -> Result<(), NetworkError> {
    // get all connection IDs to ban
    let mut ids: HashSet<ConnectionId> = HashSet::new();

    // Note: if we can't find the node, there is no need to resend the close event,
    // since protocol will have already removed the node from it's list of active ones.
    if let Some((orig_conn_id, _)) = worker.active_nodes.get(&node) {
        if let Some((orig_ip, _)) = worker.active_connections.get(orig_conn_id) {
            worker.peer_info_db.peer_banned(orig_ip)?;
            for (target_conn_id, (target_ip, _)) in worker.active_connections.iter() {
                if target_ip == orig_ip {
                    ids.insert(*target_conn_id);
                }
            }
        }
    }
    ban_connection_ids(worker, ids).await;
    info!("Banned node (node_id: {})", node);
    Ok(())
}

/// For each peer get all node id associated to this peer ip.
async fn get_peers(worker: &mut NetworkWorker, response_tx: oneshot::Sender<Peers>) {
    let peers: HashMap<IpAddr, Peer> = worker
        .peer_info_db
        .get_peers()
        .iter()
        .map(|(peer_ip_addr, peer)| {
            (
                *peer_ip_addr,
                Peer {
                    peer_info: *peer,
                    active_nodes: worker
                        .active_connections
                        .iter()
                        .filter(|(_, (ip_addr, _))| &peer.ip == ip_addr)
                        .filter_map(|(out_conn_id, (_, out_going))| {
                            worker
                                .active_nodes
                                .iter()
                                .filter_map(|(node_id, (conn_id, _))| {
                                    if out_conn_id == conn_id {
                                        Some(node_id)
                                    } else {
                                        None
                                    }
                                })
                                .next()
                                .map(|node_id| (*node_id, *out_going))
                        })
                        .collect(),
                },
            )
        })
        .collect();

    // HashMap<NodeId, (ConnectionId, mpsc::Sender<NodeCommand>)
    if response_tx
        .send(Peers {
            peers,
            our_node_id: worker.self_node_id,
        })
        .is_err()
    {
        warn!("network: could not send GetPeersChannelError upstream");
    }
}

pub async fn on_ban_ip_cmd(
    worker: &mut NetworkWorker,
    ips: Vec<IpAddr>,
) -> Result<(), NetworkError> {
    massa_trace!(
        "network_worker.manage_network_command receive NetworkCommand::BanIp",
        { "ips": ips }
    );
    ban_ips(worker, ips).await
}

pub async fn on_ban_cmd(worker: &mut NetworkWorker, node: NodeId) -> Result<(), NetworkError> {
    massa_trace!(
        "network_worker.manage_network_command receive NetworkCommand::Ban",
        { "node": node }
    );
    ban_node(worker, node).await
}

pub async fn on_send_block_header_cmd(
    worker: &mut NetworkWorker,
    node: NodeId,
    block_id: BlockId,
) -> Result<(), NetworkError> {
    massa_trace!("network_worker.manage_network_command send NodeCommand::SendBlockHeader", {"block_id": block_id, "node": node});
    worker
        .event
        .forward(
            node,
            worker.active_nodes.get(&node),
            NodeCommand::SendBlockHeader(block_id),
        )
        .await;
    Ok(())
}

pub async fn on_ask_for_block_cmd(worker: &mut NetworkWorker, map: HashMap<NodeId, Vec<BlockId>>) {
    for (node, hash_list) in map.into_iter() {
        massa_trace!(
            "network_worker.manage_network_command receive NetworkCommand::AskForBlocks",
            { "hashlist": hash_list, "node": node }
        );
        worker
            .event
            .forward(
                node,
                worker.active_nodes.get(&node),
                NodeCommand::AskForBlocks(hash_list.clone()),
            )
            .await;
    }
}

pub async fn on_send_block_cmd(
    worker: &mut NetworkWorker,
    node: NodeId,
    block_id: BlockId,
) -> Result<(), NetworkError> {
    massa_trace!(
        "network_worker.manage_network_command send NodeCommand::SendBlock",
        {"hash": block_id, "node": node}
    );
    worker
        .event
        .forward(
            node,
            worker.active_nodes.get(&node),
            NodeCommand::SendBlock(block_id),
        )
        .await;
    Ok(())
}

pub async fn on_get_peers_cmd(worker: &mut NetworkWorker, response_tx: oneshot::Sender<Peers>) {
    massa_trace!(
        "network_worker.manage_network_command receive NetworkCommand::GetPeers",
        {}
    );
    get_peers(worker, response_tx).await;
}

pub async fn on_get_bootstrap_peers_cmd(
    worker: &mut NetworkWorker,
    response_tx: oneshot::Sender<BootstrapPeers>,
) {
    massa_trace!(
        "network_worker.manage_network_command receive NetworkCommand::GetBootstrapPeers",
        {}
    );
    let peer_list = worker.peer_info_db.get_advertisable_peer_ips();
    if response_tx.send(BootstrapPeers(peer_list)).is_err() {
        warn!("network: could not send GetBootstrapPeers response upstream");
    }
}

pub async fn on_block_not_found_cmd(worker: &mut NetworkWorker, node: NodeId, block_id: BlockId) {
    massa_trace!(
        "network_worker.manage_network_command receive NetworkCommand::BlockNotFound",
        { "block_id": block_id, "node": node }
    );
    worker
        .event
        .forward(
            node,
            worker.active_nodes.get(&node),
            NodeCommand::BlockNotFound(block_id),
        )
        .await;
}

pub async fn on_send_endorsements_cmd(
    worker: &mut NetworkWorker,
    node: NodeId,
    endorsements: Vec<SignedEndorsement>,
) {
    massa_trace!(
        "network_worker.manage_network_command receive NetworkCommand::SendEndorsements",
        { "node": node, "endorsements": endorsements }
    );
    worker
        .event
        .forward(
            node,
            worker.active_nodes.get(&node),
            NodeCommand::SendEndorsements(endorsements),
        )
        .await;
}

pub async fn on_node_sign_message_cmd(
    worker: &mut NetworkWorker,
    msg: Vec<u8>,
    response_tx: oneshot::Sender<PubkeySig>,
) -> Result<(), NetworkError> {
    massa_trace!(
        "network_worker.manage_network_command receive NetworkCommand::NodeSignMessage",
        { "mdg": msg }
    );
    let signature = sign(&Hash::compute_from(&msg), &worker.private_key)?;
    let public_key = derive_public_key(&worker.private_key);
    if response_tx
        .send(PubkeySig {
            public_key,
            signature,
        })
        .is_err()
    {
        warn!("network: could not send NodeSignMessage response upstream");
    }
    Ok(())
}

pub async fn on_unban_cmd(
    worker: &mut NetworkWorker,
    ips: Vec<IpAddr>,
) -> Result<(), NetworkError> {
    worker.peer_info_db.unban(ips)
}

pub async fn on_whitelist_cmd(
    worker: &mut NetworkWorker,
    ips: Vec<IpAddr>,
) -> Result<(), NetworkError> {
    worker.peer_info_db.whitelist(ips).await
}

pub async fn on_remove_from_whitelist_cmd(
    worker: &mut NetworkWorker,
    ips: Vec<IpAddr>,
) -> Result<(), NetworkError> {
    worker.peer_info_db.remove_from_whitelist(ips).await
}

pub async fn on_get_stats_cmd(
    worker: &mut NetworkWorker,
    response_tx: oneshot::Sender<NetworkStats>,
) {
    let res = NetworkStats {
        in_connection_count: worker.peer_info_db.get_in_connection_count() as u64,
        out_connection_count: worker.peer_info_db.get_out_connection_count() as u64,
        known_peer_count: worker.peer_info_db.peers.len() as u64,
        banned_peer_count: worker
            .peer_info_db
            .peers
            .iter()
            .filter(|(_, p)| p.banned)
            .fold(0, |acc, _| acc + 1),
        active_node_count: worker.active_nodes.len() as u64,
    };
    if response_tx.send(res).is_err() {
        warn!("network: could not send NodeSignMessage response upstream");
    }
}

/// Network worker received the command `NetworkCommand::SendOperations` from
/// the controller. Happen when the program has received a new set of operation
/// or run a kind of "send operations" loop.
///
/// todo: precise the documentation in followup
///
/// Forward to the node worker to be propagate in the network.
pub async fn on_send_operations_cmd(
    worker: &mut NetworkWorker,
    to_node: NodeId,
    operations: Operations,
) {
    massa_trace!(
        "network_worker.manage_network_command receive NetworkCommand::SendOperations",
        { "node": to_node, "operations": operations }
    );
    worker
        .event
        .forward(
            to_node,
            worker.active_nodes.get(&to_node),
            NodeCommand::SendOperations(operations),
        )
        .await;
}

/// On the command [massa_network_exports::NetworkCommand::SendOperationAnnouncements] is called,
/// Forward (and split) the command to the `NodeWorker` and propagate to the network
pub async fn on_send_operation_batches_cmd(
    worker: &mut NetworkWorker,
    to_node: NodeId,
    batch: OperationIds,
) {
    massa_trace!(
        "network_worker.manage_network_command receive NetworkCommand::SendOperationAnnouncements",
        { "batch": batch }
    );
    let mut futs = FuturesUnordered::new();
    let fut = worker.event.forward(
        to_node,
        worker.active_nodes.get(&to_node),
        NodeCommand::SendOperationAnnouncements(batch),
    );
    futs.push(fut);
    while futs.next().await.is_some() {}
}

/// Network worker received the command `NetworkCommand::AskForOperations` from
/// the controller. Happen when the program run a kind of "ask operations" loop
/// or received a new batch.
///
/// # See also
/// [massa_models::operation::OperationBatchItem]
/// [massa_models::operation::OperationBatchBuffer]
/// todo: add the link to the function tha process the buffer
///
/// # What it does
/// When the command [massa_network_exports::NetworkCommand::AskForOperations] is called,
/// Forward the command to the `NodeWorker` and propagate to the network
pub async fn on_ask_for_operations_cmd(
    worker: &mut NetworkWorker,
    to_node: NodeId,
    wishlist: OperationIds,
) {
    massa_trace!(
        "network_worker.manage_network_command receive NetworkCommand::SendOperationAnnouncements",
        { "wishlist": wishlist }
    );
    worker
        .event
        .forward(
            to_node,
            worker.active_nodes.get(&to_node),
            NodeCommand::AskForOperations(wishlist),
        )
        .await;
}<|MERGE_RESOLUTION|>--- conflicted
+++ resolved
@@ -24,15 +24,10 @@
 use massa_hash::hash::Hash;
 use massa_logging::massa_trace;
 use massa_models::{
-<<<<<<< HEAD
     composite::PubkeySig, node::NodeId, stats::NetworkStats, BlockId, SignedEndorsement,
-    SignedOperation,
-=======
-    composite::PubkeySig, node::NodeId, operation::OperationIds, stats::NetworkStats, Block,
-    BlockId, SignedEndorsement, SignedHeader,
->>>>>>> 852e4e3a
+    operation::OperationIds
 };
-use massa_models::{operation::Operations, signed::Signable};
+use massa_models::{operation::Operations};
 use massa_network_exports::{
     BootstrapPeers, ConnectionClosureReason, ConnectionId, NetworkError, NodeCommand, Peer, Peers,
 };
